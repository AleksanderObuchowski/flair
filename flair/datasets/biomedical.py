import logging
import inspect
import flair
import ftfy
import json
import os
import shutil
import re
import sys

from abc import ABC, abstractmethod
from collections import defaultdict, deque
from copy import copy
from lxml import etree
from lxml.etree import XMLSyntaxError
from typing import Union, Callable, Dict, List, Tuple, Iterable, Optional
from operator import attrgetter
from pathlib import Path
from warnings import warn

from flair.data import MultiCorpus
from flair.data import Tokenizer
from flair.file_utils import cached_path, Tqdm, unpack_file
from flair.datasets import ColumnCorpus, ColumnDataset
from flair.tokenization import (
    SentenceSplitter,
    SciSpacySentenceSplitter,
    NoSentenceSplitter,
    TagSentenceSplitter,
    SciSpacyTokenizer,
    NewlineSentenceSplitter,
    SpaceTokenizer,
)


DISEASE_TAG = "Disease"
CHEMICAL_TAG = "Chemical"
CELL_LINE_TAG = "CellLine"
GENE_TAG = "Gene"
SPECIES_TAG = "Species"

SENTENCE_TAG = "[__SENT__]"

logger = logging.getLogger("flair")


class Entity:
    """
        Internal class to represent entities while converting biomedical NER corpora to a standardized format
        (only used for pre-processing purposes!). Each entity consists of the char span it addresses in
        the original text as well as the type of entity (e.g. Chemical, Gene, and so on).
    """

    def __init__(self, char_span: Tuple[int, int], entity_type: str):
        assert char_span[0] < char_span[1]
        self.char_span = range(*char_span)
        self.type = entity_type

    def __str__(self):
        return (
            self.type
            + "("
            + str(self.char_span.start)
            + ","
            + str(self.char_span.stop)
            + ")"
        )

    def __repr__(self):
        return str(self)

    def is_before(self, other_entity) -> bool:
        """
        Checks whether this entity is located before the given one

        :param other_entity: Entity to check
        """
        return self.char_span.stop <= other_entity.char_span.start

    def contains(self, other_entity) -> bool:
        """
        Checks whether the given entity is fully contained in this entity

        :param other_entity: Entity to check
        """
        return (
            other_entity.char_span.start >= self.char_span.start
            and other_entity.char_span.stop <= self.char_span.stop
        )

    def overlaps(self, other_entity) -> bool:
        """
        Checks whether this and the given entity overlap

        :param other_entity: Entity to check
        """
        return (
            self.char_span.start <= other_entity.char_span.start < self.char_span.stop
        ) or (self.char_span.start < other_entity.char_span.stop <= self.char_span.stop)


class InternalBioNerDataset:
    """
        Internal class to represent a corpus and it's entities.
    """

    def __init__(
        self, documents: Dict[str, str], entities_per_document: Dict[str, List[Entity]]
    ):
        self.documents = documents
        self.entities_per_document = entities_per_document


def merge_datasets(data_sets: Iterable[InternalBioNerDataset]):
    all_documents = {}
    all_entities = {}

    for ds in data_sets:
        all_documents.update(ds.documents)
        all_entities.update(ds.entities_per_document)

    return InternalBioNerDataset(
        documents=all_documents, entities_per_document=all_entities
    )


def filter_and_map_entities(
    dataset: InternalBioNerDataset, entity_type_to_canonical: Dict[str, str]
) -> InternalBioNerDataset:
    """
    :param entity_type_to_canonical: Maps entity type in dataset to canonical type
                                     if entity type is not present in map it is discarded
    """
    mapped_entities_per_document = {}
    for id, entities in dataset.entities_per_document.items():
        new_entities = []
        for entity in entities:
            if entity.type in entity_type_to_canonical:
                new_entity = copy(entity)
                new_entity.type = entity_type_to_canonical[entity.type]
                new_entities.append(new_entity)
            else:
                logging.debug(f"Skip entity type {entity.type}")
                pass
        mapped_entities_per_document[id] = new_entities

    return InternalBioNerDataset(
        documents=dataset.documents, entities_per_document=mapped_entities_per_document
    )


def filter_nested_entities(dataset: InternalBioNerDataset) -> None:
    num_entities_before = sum([len(x) for x in dataset.entities_per_document.values()])

    for document_id, entities in dataset.entities_per_document.items():
        # Uses dynamic programming approach to calculate maximum independent set in interval graph
        # with sum of all entity lengths as secondary key
        dp_array = [
            (0, 0, 0, None)
        ]  # position_end, number of entities, sum of all entity lengths, last entity
        for entity in sorted(entities, key=lambda x: x.char_span.stop):
            i = len(dp_array) - 1
            while dp_array[i][0] > entity.char_span.start:
                i -= 1
            if dp_array[i][1] + 1 > dp_array[-1][1] or (
                dp_array[i][1] + 1 == dp_array[-1][1]
                and dp_array[i][2] + len(entity.char_span) > dp_array[-1][2]
            ):
                dp_array += [
                    (
                        entity.char_span.stop,
                        dp_array[i][1] + 1,
                        dp_array[i][2] + len(entity.char_span),
                        entity,
                    )
                ]
            else:
                dp_array += [dp_array[-1]]

        independent_set = []
        p = dp_array[-1][0]
        for dp_entry in dp_array[::-1]:
            if dp_entry[3] is None:
                break
            if dp_entry[0] <= p:
                independent_set += [dp_entry[3]]
                p -= len(dp_entry[3].char_span)

        dataset.entities_per_document[document_id] = independent_set

    num_entities_after = sum([len(x) for x in dataset.entities_per_document.values()])
    if num_entities_before != num_entities_after:
        removed = num_entities_before - num_entities_after
        warn(
            f"Corpus modified by filtering nested entities. Removed {removed} entities."
        )


def bioc_to_internal(bioc_file: Path):
    """
        Helper function to parse corpora that are given in BIOC format. See

            http://bioc.sourceforge.net/

        for details.
    """
    tree = etree.parse(str(bioc_file))
    texts_per_document = {}
    entities_per_document = {}
    documents = tree.xpath(".//document")

    all_entities = 0
    non_matching = 0

    for document in Tqdm.tqdm(documents, desc="Converting to internal"):
        document_id = document.xpath("./id")[0].text
        texts = []
        entities = []

        for passage in document.xpath("passage"):
            passage_texts = passage.xpath("text/text()")
            if len(passage_texts) == 0:
                continue
            text = passage_texts[0]

            passage_offset = int(
                passage.xpath("./offset/text()")[0]
            )  # from BioC annotation

            # calculate offset without current text
            # because we stick all passages of a document together
            document_text = " ".join(texts)
            document_offset = len(document_text)

            texts.append(text)
            document_text += " " + text

            for annotation in passage.xpath(".//annotation"):

                entity_types = [
                    i.text.replace(" ", "_")
                    for i in annotation.xpath("./infon")
                    if i.attrib["key"] in {"type", "class"}
                ]

                start = (
                    int(annotation.xpath("./location")[0].get("offset"))
                    - passage_offset
                )
                # TODO For split entities we also annotate everything inbetween which might be a bad idea?
                final_length = int(annotation.xpath("./location")[-1].get("length"))
                final_offset = (
                    int(annotation.xpath("./location")[-1].get("offset"))
                    - passage_offset
                )
                if final_length <= 0:
                    continue
                end = final_offset + final_length

                start += document_offset
                end += document_offset

                true_entity = annotation.xpath(".//text")[0].text
                annotated_entity = " ".join(texts)[start:end]

                # Try to fix incorrect annotations
                if annotated_entity.lower() != true_entity.lower():
                    max_shift = min(3, len(true_entity))
                    for i in range(max_shift):
                        index = annotated_entity.lower().find(
                            true_entity[0 : max_shift - i].lower()
                        )
                        if index != -1:
                            start += index
                            end += index
                            break

                annotated_entity = " ".join(texts)[start:end]
                if not annotated_entity.lower() == true_entity.lower():
                    non_matching += 1

                all_entities += 1

                for entity_type in entity_types:
                    entities.append(Entity((start, end), entity_type))

        texts_per_document[document_id] = " ".join(texts)
        entities_per_document[document_id] = entities

    # print(
    #     f"Found {non_matching} non-matching entities ({non_matching/all_entities}%) in {bioc_file}"
    # )

    return InternalBioNerDataset(
        documents=texts_per_document, entities_per_document=entities_per_document
    )


def brat_to_internal(corpus_dir: Path, ann_file_suffixes=None) -> InternalBioNerDataset:
    """
        Helper function to parse corpora that are annotated using BRAT. See

            https://brat.nlplab.org/

        for details.

    """
    if ann_file_suffixes is None:
        ann_file_suffixes = [".ann"]

    text_files = list(corpus_dir.glob("*.txt"))
    documents = {}
    entities_per_document = defaultdict(list)
    for text_file in text_files:
        document_text = open(str(text_file)).read().strip()
        document_id = text_file.stem

        for suffix in ann_file_suffixes:
            with open(str(text_file.with_suffix(suffix)), "r") as ann_file:
                for line in ann_file:
                    fields = line.strip().split("\t")

                    # Ignore empty lines or relation annotations
                    if not fields or len(fields) <= 2:
                        continue

                    ent_type, char_start, char_end = fields[1].split()
                    start = int(char_start)
                    end = int(char_end)

                    # FIX annotation of whitespaces (necessary for PDR)
                    while document_text[start:end].startswith(" "):
                        start += 1

                    while document_text[start:end].endswith(" "):
                        end -= 1

                    entities_per_document[document_id].append(
                        Entity(char_span=(start, end), entity_type=ent_type,)
                    )

                    assert document_text[start:end].strip() == fields[2].strip()

        documents[document_id] = document_text

    return InternalBioNerDataset(
        documents=documents, entities_per_document=dict(entities_per_document)
    )


class CoNLLWriter:
    """
        Class which implements the output CONLL file generation of corpora given as instances of
        :class:`InternalBioNerDataset`.
    """

    def __init__(
        self, sentence_splitter: SentenceSplitter,
    ):
        """
        :param sentence_splitter: Implementation of :class:`SentenceSplitter` which
        segments the text into sentences and tokens
        """
        self.sentence_splitter = sentence_splitter

    def process_dataset(
        self, datasets: Dict[str, InternalBioNerDataset], out_dir: Path
    ):
        self.write_to_conll(datasets["train"], out_dir / "train.conll")
        self.write_to_conll(datasets["dev"], out_dir / "dev.conll")
        self.write_to_conll(datasets["test"], out_dir / "test.conll")

    def write_to_conll(self, dataset: InternalBioNerDataset, output_file: Path):
        os.makedirs(str(output_file.parent), exist_ok=True)
        filter_nested_entities(dataset)

        with output_file.open("w") as f:
            for document_id in Tqdm.tqdm(
                dataset.documents.keys(),
                total=len(dataset.documents),
                desc="Converting to CoNLL",
            ):
                document_text = ftfy.fix_text(dataset.documents[document_id])
                document_text = re.sub(
                    r"[\u2000-\u200B]", " ", document_text
                )  # replace unicode space characters!
                document_text = document_text.replace(
                    "\xa0", " "
                )  # replace non-break space

                entities = deque(
                    sorted(
                        dataset.entities_per_document[document_id],
                        key=attrgetter("char_span.start", "char_span.stop"),
                    )
                )
                current_entity = entities.popleft() if entities else None

                sentences = self.sentence_splitter.split(document_text)

                for sentence in sentences:
                    in_entity = False
                    sentence_had_tokens = False

                    for flair_token in sentence.tokens:
                        token = flair_token.text.strip()
                        offset = sentence.start_pos + flair_token.start_pos

                        if current_entity and offset >= current_entity.char_span.stop:
                            in_entity = False

                            # One token may contain multiple entities -> deque all of them
                            while (
                                current_entity
                                and offset >= current_entity.char_span.stop
                            ):
                                current_entity = (
                                    entities.popleft() if entities else None
                                )

                        if current_entity and offset in current_entity.char_span:
                            if not in_entity:
                                tag = "B-" + current_entity.type
                                in_entity = True
                            else:
                                tag = "I-" + current_entity.type
                        else:
                            tag = "O"
                            in_entity = False

                        whitespace_after = "+" if flair_token.whitespace_after else "-"
                        if len(token) > 0:
                            f.write(" ".join([token, tag, whitespace_after]) + "\n")
                            sentence_had_tokens = True

                    if sentence_had_tokens:
                        f.write("\n")


class HunerDataset(ColumnCorpus, ABC):
    """
    Base class for HUNER datasets.

    Every subclass has to implement the following methods:
      - `to_internal', which reads the complete data set (incl. train, dev, test) and returns the corpus
        as InternalBioNerDataset
      - `split_url', which returns the base url (i.e. without '.train', '.dev', '.test') to the HUNER split files

    For further information see:
      - Weber et al.: 'HUNER: improving biomedical NER with pretraining'
        https://academic.oup.com/bioinformatics/article-abstract/36/1/295/5523847?redirectedFrom=fulltext
      - HUNER github repository:
        https://github.com/hu-ner/huner
    """

    @abstractmethod
    def to_internal(self, data_folder: Path) -> InternalBioNerDataset:
        raise NotImplementedError()

    @staticmethod
    @abstractmethod
    def split_url() -> str:
        raise NotImplementedError()

    def get_corpus_sentence_splitter(self) -> Optional[SentenceSplitter]:
        """
            If the corpus has a pre-defined sentence splitting, then this method returns
            the sentence splitter to be used to reconstruct the original splitting.
            If the corpus has no pre-defined sentence splitting None will be returned.
        """
        return None

    def __init__(
        self,
        base_path: Union[str, Path] = None,
        in_memory: bool = True,
        sentence_splitter: SentenceSplitter = None,
    ):
        """
        :param base_path: Path to the corpus on your machine
        :param in_memory: If True, keeps dataset in memory giving speedups in training.
        :param sentence_splitter: Custom implementation of :class:`SentenceSplitter` which
            segments the text into sentences and tokens (default :class:`SciSpacySentenceSplitter`)
        """

        if type(base_path) == str:
            base_path: Path = Path(base_path)

        # column format
        columns = {0: "text", 1: "ner", 2: ColumnDataset.SPACE_AFTER_KEY}

        # this dataset name
        dataset_name = self.__class__.__name__.lower()

        # default dataset folder is the cache root
        if not base_path:
            base_path = Path(flair.cache_root) / "datasets"
        data_folder = base_path / dataset_name

<<<<<<< HEAD
        self.sentence_splitter = self.get_corpus_sentence_splitter()
        if not self.sentence_splitter:
            self.sentence_splitter = (
                sentence_splitter
                if sentence_splitter
                else SciSpacySentenceSplitter()
=======
        cw_sentence_splitter = self.get_corpus_sentence_splitter()
        if not cw_sentence_splitter:
            cw_sentence_splitter = (
                sentence_splitter if sentence_splitter else SciSpacySentenceSplitter()
>>>>>>> 1d6ecc46
            )
        else:
            if sentence_splitter:
                warn(
                    "You are using a non-default sentence splitter for corpus with pre-defined sentences"
                )
                self.sentence_splitter = sentence_splitter

        # Create tokenization-dependent CONLL files. This is necessary to prevent
        # from caching issues (e.g. loading the same corpus with different sentence splitters)
        train_file = data_folder / f"{self.sentence_splitter.name}_train.conll"
        dev_file = data_folder / f"{self.sentence_splitter.name}_dev.conll"
        test_file = data_folder / f"{self.sentence_splitter.name}_test.conll"

        if not (train_file.exists() and dev_file.exists() and test_file.exists()):
            splits_dir = data_folder / "splits"
            os.makedirs(splits_dir, exist_ok=True)

            writer = CoNLLWriter(sentence_splitter=self.sentence_splitter)
            internal_dataset = self.to_internal(data_folder)

            train_data = self.get_subset(internal_dataset, "train", splits_dir)
            writer.write_to_conll(train_data, train_file)

            dev_data = self.get_subset(internal_dataset, "dev", splits_dir)
            writer.write_to_conll(dev_data, dev_file)

            test_data = self.get_subset(internal_dataset, "test", splits_dir)
            writer.write_to_conll(test_data, test_file)

        super(HunerDataset, self).__init__(
            data_folder=data_folder,
            train_file=train_file.name,
            dev_file=dev_file.name,
            test_file=test_file.name,
            column_format=columns,
            tag_to_bioes="ner",
            in_memory=in_memory
        )

    def get_subset(self, dataset: InternalBioNerDataset, split: str, split_dir: Path):
        split_file = cached_path(f"{self.split_url()}.{split}", split_dir)

        with split_file.open() as f:
            ids = [l.strip() for l in f if l.strip()]
            ids = sorted(id_ for id_ in ids if id_ in dataset.documents)

        return InternalBioNerDataset(
            documents={k: dataset.documents[k] for k in ids},
            entities_per_document={k: dataset.entities_per_document[k] for k in ids},
        )


class BIO_INFER(ColumnCorpus):
    """
       Original BioInfer corpus

       For further information see Pyysalo et al.:
          BioInfer: a corpus for information extraction in the biomedical domain
          https://bmcbioinformatics.biomedcentral.com/articles/10.1186/1471-2105-8-50
    """

    def __init__(
        self, base_path: Union[str, Path] = None, in_memory: bool = True,
    ):
        """
           :param base_path: Path to the corpus on your machine
           :param in_memory: If True, keeps dataset in memory giving speedups in training.
           """

        if type(base_path) == str:
            base_path: Path = Path(base_path)

        # column format
        columns = {0: "text", 1: "ner", 2: ColumnDataset.SPACE_AFTER_KEY}

        # this dataset name
        dataset_name = self.__class__.__name__.lower()

        # default dataset folder is the cache root
        if not base_path:
            base_path = Path(flair.cache_root) / "datasets"
        data_folder = base_path / dataset_name

        train_file = data_folder / "train.conll"

        if not (train_file.exists()):
            corpus_folder = self.download_dataset(data_folder)
            corpus_data = self.parse_dataset(corpus_folder)

            sentence_splitter = NoSentenceSplitter(tokenizer=SpaceTokenizer())

            conll_writer = CoNLLWriter(sentence_splitter=sentence_splitter)
            conll_writer.write_to_conll(corpus_data, train_file)

        super(BIO_INFER, self).__init__(
            data_folder, columns, tag_to_bioes="ner", in_memory=in_memory
        )

    @classmethod
    def download_dataset(cls, data_dir: Path) -> Path:
        data_url = "http://mars.cs.utu.fi/BioInfer/files/BioInfer_corpus_1.1.1.zip"
        data_path = cached_path(data_url, data_dir)
        unpack_file(data_path, data_dir)

        return data_dir / "BioInfer_corpus_1.1.1.xml"

    @classmethod
    def parse_dataset(cls, original_file: Path):
        documents = {}
        entities_per_document = {}

        tree = etree.parse(str(original_file))
        sentence_elems = tree.xpath("//sentence")
        for sentence_id, sentence in enumerate(sentence_elems):
            sentence_id = str(sentence_id)
            token_id_to_span = {}
            sentence_text = ""
            entities_per_document[sentence_id] = []

            for token in sentence.xpath(".//token"):
                token_text = "".join(token.xpath(".//subtoken/@text"))
                token_id = ".".join(token.attrib["id"].split(".")[1:])

                if not sentence_text:
                    token_id_to_span[token_id] = (0, len(token_text))
                    sentence_text = token_text
                else:
                    token_id_to_span[token_id] = (
                        len(sentence_text) + 1,
                        len(token_text) + len(sentence_text) + 1,
                    )
                    sentence_text += " " + token_text
            documents[sentence_id] = sentence_text

            entities = [
                e for e in sentence.xpath(".//entity") if not e.attrib["type"].isupper()
            ]  # all caps entity type apparently marks event trigger

            for entity in entities:
                token_nums = []
                entity_character_starts = []
                entity_character_ends = []

                for subtoken in entity.xpath(".//nestedsubtoken"):
                    token_id_parts = subtoken.attrib["id"].split(".")
                    token_id = ".".join(token_id_parts[1:3])

                    token_nums.append(int(token_id_parts[2]))
                    entity_character_starts.append(token_id_to_span[token_id][0])
                    entity_character_ends.append(token_id_to_span[token_id][1])

                if token_nums and entity_character_starts and entity_character_ends:
                    entity_tokens = list(
                        zip(token_nums, entity_character_starts, entity_character_ends)
                    )

                    start_token = entity_tokens[0]
                    last_entity_token = entity_tokens[0]
                    for entity_token in entity_tokens[1:]:
                        if not (entity_token[0] - 1) == last_entity_token[0]:
                            entities_per_document[sentence_id].append(
                                Entity(
                                    char_span=(start_token[1], last_entity_token[2]),
                                    entity_type=entity.attrib["type"],
                                )
                            )
                            start_token = entity_token

                        last_entity_token = entity_token

                    if start_token:
                        entities_per_document[sentence_id].append(
                            Entity(
                                char_span=(start_token[1], last_entity_token[2]),
                                entity_type=entity.attrib["type"],
                            )
                        )

        return InternalBioNerDataset(
            documents=documents, entities_per_document=entities_per_document
        )


class HUNER_GENE_BIO_INFER(HunerDataset):
    """
        HUNER version of the BioInfer corpus containing only gene/protein annotations
    """
    def __init__(self, *args, **kwargs):
        super().__init__(*args, **kwargs)

    @staticmethod
    def split_url() -> str:
        return "https://raw.githubusercontent.com/hu-ner/huner/master/ner_scripts/splits/bioinfer"

    def to_internal(self, data_dir: Path) -> InternalBioNerDataset:
        original_file = BIO_INFER.download_dataset(data_dir)
        corpus = BIO_INFER.parse_dataset(original_file)

        entity_type_mapping = {
            "Individual_protein": GENE_TAG,
            "Gene/protein/RNA": GENE_TAG,
            "Gene": GENE_TAG,
            "DNA_family_or_group": GENE_TAG,
        }

        return filter_and_map_entities(corpus, entity_type_mapping)


class JNLPBA(ColumnCorpus):
    """
        Original corpus of the JNLPBA shared task.

        For further information see Kim et al.:
          Introduction to the Bio-Entity Recognition Task at JNLPBA
          https://www.aclweb.org/anthology/W04-1213.pdf
    """

    def __init__(self, base_path: Union[str, Path] = None, in_memory: bool = True):
        """
        :param base_path: Path to the corpus on your machine
        :param in_memory: If True, keeps dataset in memory giving speedups in training.
        """

        if type(base_path) == str:
            base_path: Path = Path(base_path)

        # column format
        columns = {0: "text", 1: "ner"}

        # this dataset name
        dataset_name = self.__class__.__name__.lower()

        # default dataset folder is the cache root
        if not base_path:
            base_path = Path(flair.cache_root) / "datasets"
        data_folder = base_path / dataset_name

        train_file = data_folder / "train.conll"
        test_file = data_folder / "test.conll"

        if not (train_file.exists() and test_file.exists()):
            download_dir = data_folder / "original"
            os.makedirs(download_dir, exist_ok=True)

            train_data_url = "http://www.nactem.ac.uk/GENIA/current/Shared-tasks/JNLPBA/Train/Genia4ERtraining.tar.gz"
            train_data_path = cached_path(train_data_url, download_dir)
            unpack_file(train_data_path, download_dir)

            train_data_url = "http://www.nactem.ac.uk/GENIA/current/Shared-tasks/JNLPBA/Evaluation/Genia4ERtest.tar.gz"
            train_data_path = cached_path(train_data_url, download_dir)
            unpack_file(train_data_path, download_dir)

            train_file = download_dir / "Genia4ERtask2.iob2"
            shutil.copy(train_file, data_folder / "train.conll")

            test_file = download_dir / "Genia4EReval2.iob2"
            shutil.copy(test_file, data_folder / "test.conll")

        super(JNLPBA, self).__init__(
            data_folder,
            columns,
            tag_to_bioes="ner",
            in_memory=in_memory,
            comment_symbol="#",
        )


class HunerJNLPBA(object):
    @classmethod
    def download_and_prepare_train(
        cls, data_folder: Path, sentence_tag: str
    ) -> InternalBioNerDataset:
        train_data_url = "http://www.nactem.ac.uk/GENIA/current/Shared-tasks/JNLPBA/Train/Genia4ERtraining.tar.gz"
        train_data_path = cached_path(train_data_url, data_folder)
        unpack_file(train_data_path, data_folder)

        train_input_file = data_folder / "Genia4ERtask2.iob2"
        return cls.read_file(train_input_file, sentence_tag)

    @classmethod
    def download_and_prepare_test(
        cls, data_folder: Path, sentence_tag: str
    ) -> InternalBioNerDataset:
        test_data_url = "http://www.nactem.ac.uk/GENIA/current/Shared-tasks/JNLPBA/Evaluation/Genia4ERtest.tar.gz"
        test_data_path = cached_path(test_data_url, data_folder)
        unpack_file(test_data_path, data_folder)

        test_input_file = data_folder / "Genia4EReval2.iob2"
        return cls.read_file(test_input_file, sentence_tag)

    @classmethod
    def read_file(
        cls, input_iob_file: Path, sentence_tag: str
    ) -> InternalBioNerDataset:
        documents = {}
        entities_per_document = defaultdict(list)

        with open(str(input_iob_file), "r") as file_reader:
            document_id = None
            document_text = None

            entities = []
            entity_type = None
            entity_start = 0

            for line in file_reader:
                line = line.strip()
                if line[:3] == "###":
                    if not (document_id is None and document_text is None):
                        documents[document_id] = document_text
                        entities_per_document[document_id] = entities

                    document_id = line.split(":")[-1]
                    document_text = None

                    entities = []
                    entity_type = None
                    entity_start = 0

                    file_reader.__next__()
                    continue

                if line:
                    parts = line.split()
                    token = parts[0].strip()
                    tag = parts[1].strip()

                    if tag.startswith("B-"):
                        if entity_type is not None:
                            entities.append(
                                Entity((entity_start, len(document_text)), entity_type)
                            )

                        entity_start = len(document_text) + 1 if document_text else 0
                        entity_type = tag[2:]

                    elif tag == "O" and entity_type is not None:
                        entities.append(
                            Entity((entity_start, len(document_text)), entity_type)
                        )
                        entity_type = None

                    document_text = (
                        document_text + " " + token if document_text else token
                    )

                else:
                    document_text += sentence_tag

                    # Edge case: last token starts a new entity
                    if entity_type is not None:
                        entities.append(
                            Entity((entity_start, len(document_text)), entity_type)
                        )

            # Last document in file
            if not (document_id is None and document_text is None):
                documents[document_id] = document_text
                entities_per_document[document_id] = entities

        return InternalBioNerDataset(
            documents=documents, entities_per_document=entities_per_document
        )


class HUNER_GENE_JNLPBA(HunerDataset):
    """
        HUNER version of the JNLPBA corpus containing gene annotations.
    """

    def __init__(self, *args, **kwargs):
        super().__init__(*args, **kwargs)

    @staticmethod
    def split_url() -> str:
        return "https://raw.githubusercontent.com/hu-ner/huner/master/ner_scripts/splits/genia"

    def get_corpus_sentence_splitter(self) -> SentenceSplitter:
        return TagSentenceSplitter(tag=SENTENCE_TAG, tokenizer=SciSpacyTokenizer())

    def to_internal(self, data_dir: Path) -> InternalBioNerDataset:
        orig_folder = data_dir / "original"
        os.makedirs(str(orig_folder), exist_ok=True)

        sentence_separator = " "
        if isinstance(self.sentence_splitter, TagSentenceSplitter):
            sentence_separator = self.sentence_splitter.tag

        train_data = HunerJNLPBA.download_and_prepare_train(orig_folder, sentence_separator)
        train_data = filter_and_map_entities(train_data, {"protein": GENE_TAG})

        test_data = HunerJNLPBA.download_and_prepare_test(orig_folder, sentence_separator)
        test_data = filter_and_map_entities(test_data, {"protein": GENE_TAG})

        return merge_datasets([train_data, test_data])


class HUNER_CELL_LINE_JNLPBA(HunerDataset):
    """
        HUNER version of the JNLPBA corpus containing cell line annotations.
    """

    def __init__(self, *args, **kwargs):
        super().__init__(*args, **kwargs)

    @staticmethod
    def split_url() -> str:
        return "https://raw.githubusercontent.com/hu-ner/huner/master/ner_scripts/splits/genia"

    def get_corpus_sentence_splitter(self) -> SentenceSplitter:
        return TagSentenceSplitter(tag=SENTENCE_TAG, tokenizer=SciSpacyTokenizer())

    def to_internal(self, data_dir: Path) -> InternalBioNerDataset:
        download_folder = data_dir / "original"
        os.makedirs(str(download_folder), exist_ok=True)

        sentence_separator = " "
        if isinstance(self.sentence_splitter, TagSentenceSplitter):
            sentence_separator = self.sentence_splitter.tag

        train_data = HunerJNLPBA.download_and_prepare_train(download_folder, sentence_separator)
        train_data = filter_and_map_entities(train_data, {"cell_line": CELL_LINE_TAG})

        test_data = HunerJNLPBA.download_and_prepare_test(download_folder, sentence_separator)
        test_data = filter_and_map_entities(test_data, {"cell_line": CELL_LINE_TAG})

        return merge_datasets([train_data, test_data])


class CELL_FINDER(ColumnCorpus):
    """
        Original CellFinder corpus containing cell line, species and gene annotations.

        For futher information see Neves et al.:
            Annotating and evaluating text for stem cell research
            https://pdfs.semanticscholar.org/38e3/75aeeeb1937d03c3c80128a70d8e7a74441f.pdf
    """

    def __init__(
        self,
        base_path: Union[str, Path] = None,
        in_memory: bool = True,
        sentence_splitter: SentenceSplitter = None,
    ):
        """
        :param base_path: Path to the corpus on your machine
        :param in_memory: If True, keeps dataset in memory giving speedups in training.
        :param sentence_splitter: Custom implementation of :class:`SentenceSplitter` which segments
            the text into sentences and tokens.
        """
        if type(base_path) == str:
            base_path: Path = Path(base_path)

        # column format
        columns = {0: "text", 1: "ner", 2: ColumnDataset.SPACE_AFTER_KEY}

        # this dataset name
        dataset_name = self.__class__.__name__.lower()

        if sentence_splitter is None:
            sentence_splitter = SciSpacySentenceSplitter()

        # default dataset folder is the cache root
        if not base_path:
            base_path = Path(flair.cache_root) / "datasets"
        data_folder = base_path / dataset_name

        train_file = data_folder / f"{sentence_splitter.name}_train.conll"
        if not (train_file.exists()):
            train_corpus = self.download_and_prepare(data_folder)

            writer = CoNLLWriter(sentence_splitter=sentence_splitter)
            writer.write_to_conll(train_corpus, train_file)

        super(CELL_FINDER, self).__init__(
            data_folder, columns, tag_to_bioes="ner", in_memory=in_memory
        )

    @classmethod
    def download_and_prepare(cls, data_folder: Path) -> InternalBioNerDataset:
        data_url = "https://www.informatik.hu-berlin.de/de/forschung/gebiete/wbi/resources/cellfinder/cellfinder1_brat.tar.gz"
        data_path = cached_path(data_url, data_folder)
        unpack_file(data_path, data_folder)

        return cls.read_folder(data_folder)

    @classmethod
    def read_folder(cls, data_folder: Path) -> InternalBioNerDataset:
        ann_files = list(data_folder.glob("*.ann"))
        documents = {}
        entities_per_document = defaultdict(list)
        for ann_file in ann_files:
            with ann_file.open() as f_ann, ann_file.with_suffix(".txt").open() as f_txt:
                document_text = f_txt.read().strip()

                document_id = ann_file.stem
                documents[document_id] = document_text

                for line in f_ann:
                    fields = line.strip().split("\t")
                    if not fields:
                        continue
                    ent_type, char_start, char_end = fields[1].split()
                    entities_per_document[document_id].append(
                        Entity(
                            char_span=(int(char_start), int(char_end)),
                            entity_type=ent_type,
                        )
                    )

                    assert document_text[int(char_start) : int(char_end)] == fields[2]

        return InternalBioNerDataset(
            documents=documents, entities_per_document=dict(entities_per_document)
        )


class HUNER_CELL_LINE_CELL_FINDER(HunerDataset):
    """
        HUNER version of the CellFinder corpus containing only cell line annotations.
    """
    def __init__(self, *args, **kwargs):
        super().__init__(*args, **kwargs)

    @staticmethod
    def split_url() -> str:
        return "https://raw.githubusercontent.com/hu-ner/huner/master/ner_scripts/splits/cellfinder_cellline"

    def to_internal(self, data_dir: Path) -> InternalBioNerDataset:
        data = CELL_FINDER.download_and_prepare(data_dir)
        data = filter_and_map_entities(data, {"CellLine": CELL_LINE_TAG})

        return data


class HUNER_SPECIES_CELL_FINDER(HunerDataset):
    """
        HUNER version of the CellFinder corpus containing only species annotations.
    """
    def __init__(self, *args, **kwargs):
        super().__init__(*args, **kwargs)

    @staticmethod
    def split_url() -> str:
        return "https://raw.githubusercontent.com/hu-ner/huner/master/ner_scripts/splits/cellfinder_species"

    def to_internal(self, data_dir: Path) -> InternalBioNerDataset:
        data = CELL_FINDER.download_and_prepare(data_dir)
        data = filter_and_map_entities(data, {"Species": SPECIES_TAG})

        return data


class HUNER_GENE_CELL_FINDER(HunerDataset):
    """
        HUNER version of the CellFinder corpus containing only gene annotations.
    """
    def __init__(self, *args, **kwargs):
        super().__init__(*args, **kwargs)

    @staticmethod
    def split_url() -> str:
        return "https://raw.githubusercontent.com/hu-ner/huner/master/ner_scripts/splits/cellfinder_protein"

    def to_internal(self, data_dir: Path) -> InternalBioNerDataset:
        data = CELL_FINDER.download_and_prepare(data_dir)
        data = filter_and_map_entities(data, {"GeneProtein": GENE_TAG})

        return data


class MIRNA(ColumnCorpus):
    """
    Original miRNA corpus.

    For further information see Bagewadi et al.:
        Detecting miRNA Mentions and Relations in Biomedical Literature
        https://www.ncbi.nlm.nih.gov/pmc/articles/PMC4602280/
    """

    def __init__(
        self,
        base_path: Union[str, Path] = None,
        in_memory: bool = True,
        sentence_splitter: SentenceSplitter = None,
    ):
        """
        :param base_path: Path to the corpus on your machine
        :param in_memory: If True, keeps dataset in memory giving speedups in training.
        :param tokenizer: Callable that segments a sentence into words,
                          defaults to scispacy
        :param sentence_splitter: Callable that segments a document into sentences,
                                  defaults to scispacy
        """
        if type(base_path) == str:
            base_path: Path = Path(base_path)

        # column format
        columns = {0: "text", 1: "ner", 2: ColumnDataset.SPACE_AFTER_KEY}

        # this dataset name
        dataset_name = self.__class__.__name__.lower()

        # default dataset folder is the cache root
        if not base_path:
            base_path = Path(flair.cache_root) / "datasets"
        data_folder = base_path / dataset_name

        sentence_separator = " "
        if sentence_splitter is None:
            sentence_separator = SENTENCE_TAG
            sentence_splitter = TagSentenceSplitter(
                tag=sentence_separator, tokenizer=SciSpacyTokenizer()
            )

        train_file = data_folder / f"{sentence_splitter.name}_train.conll"
        test_file = data_folder / f"{sentence_splitter.name}_test.conll"

        if not (train_file.exists() and test_file.exists()):
            download_folder = data_folder / "original"
            os.makedirs(str(download_folder), exist_ok=True)

            writer = CoNLLWriter(sentence_splitter=sentence_splitter)

            train_corpus = self.download_and_prepare_train(
                download_folder, sentence_separator
            )
            writer.write_to_conll(train_corpus, train_file)

            test_corpus = self.download_and_prepare_test(
                download_folder, sentence_separator
            )
            writer.write_to_conll(test_corpus, test_file)

        super(MIRNA, self).__init__(
            data_folder, columns, tag_to_bioes="ner", in_memory=in_memory
        )

    @classmethod
    def download_and_prepare_train(cls, data_folder: Path, sentence_separator: str):
        data_url = "https://www.scai.fraunhofer.de/content/dam/scai/de/downloads/bioinformatik/miRNA/miRNA-Train-Corpus.xml"
        data_path = cached_path(data_url, data_folder)

        return cls.parse_file(data_path, "train", sentence_separator)

    @classmethod
    def download_and_prepare_test(cls, data_folder: Path, sentence_separator):
        data_url = "https://www.scai.fraunhofer.de/content/dam/scai/de/downloads/bioinformatik/miRNA/miRNA-Test-Corpus.xml"
        data_path = cached_path(data_url, data_folder)

        return cls.parse_file(data_path, "test", sentence_separator)

    @classmethod
    def parse_file(
        cls, input_file: Path, split: str, sentence_separator: str
    ) -> InternalBioNerDataset:
        tree = etree.parse(str(input_file))

        documents = {}
        entities_per_document = {}

        for document in tree.xpath(".//document"):
            document_id = document.get("id") + "-" + split
            entities = []

            document_text = ""
            for sentence in document.xpath(".//sentence"):
                if document_text:
                    document_text += sentence_separator

                sentence_offset = len(document_text)
                document_text += (
                    sentence.get("text") if document_text else sentence.get("text")
                )

                for entity in sentence.xpath(".//entity"):
                    start, end = entity.get("charOffset").split("-")
                    entities.append(
                        Entity(
                            (
                                sentence_offset + int(start),
                                sentence_offset + int(end) + 1,
                            ),
                            entity.get("type"),
                        )
                    )

            documents[document_id] = document_text
            entities_per_document[document_id] = entities

        return InternalBioNerDataset(
            documents=documents, entities_per_document=entities_per_document
        )


class HunerMiRNAHelper(object):
    @staticmethod
    def get_mirna_subset(
        dataset: InternalBioNerDataset, split_url: str, split_dir: Path
    ):
        split_file = cached_path(split_url, split_dir)

        with split_file.open() as f:
            ids = [l.strip() for l in f if l.strip()]
            ids = [id + "-train" for id in ids] + [id + "-test" for id in ids]
            ids = sorted(id_ for id_ in ids if id_ in dataset.documents)

        return InternalBioNerDataset(
            documents={k: dataset.documents[k] for k in ids},
            entities_per_document={k: dataset.entities_per_document[k] for k in ids},
        )


class HUNER_GENE_MIRNA(HunerDataset):
    """
        HUNER version of the miRNA corpus containing protein / gene annotations.
    """

    def __init__(self, *args, **kwargs):
        super().__init__(*args, **kwargs)

    @staticmethod
    def split_url() -> str:
        return "https://raw.githubusercontent.com/hu-ner/huner/master/ner_scripts/splits/miRNA"

    def get_subset(self, dataset: InternalBioNerDataset, split: str, split_dir: Path):
        # In the huner split files there is no information whether a given id originates
        # from the train or test file of the original corpus - so we have to adapt corpus
        # splitting here
        return HunerMiRNAHelper.get_mirna_subset(
            dataset, f"{self.split_url()}.{split}", split_dir
        )

    def get_corpus_sentence_splitter(self):
        return TagSentenceSplitter(tag=SENTENCE_TAG, tokenizer=SciSpacyTokenizer())

    def to_internal(self, data_dir: Path) -> InternalBioNerDataset:
        download_folder = data_dir / "original"
        os.makedirs(str(download_folder), exist_ok=True)

        sentence_separator = " "
        if isinstance(self.sentence_splitter, TagSentenceSplitter):
            sentence_separator = self.sentence_splitter.tag

        train_data = MIRNA.download_and_prepare_train(download_folder, sentence_separator)
        train_data = filter_and_map_entities(train_data, {"Genes/Proteins": GENE_TAG})

        test_data = MIRNA.download_and_prepare_test(download_folder, sentence_separator)
        test_data = filter_and_map_entities(test_data, {"Genes/Proteins": GENE_TAG})

        return merge_datasets([train_data, test_data])


class HUNER_SPECIES_MIRNA(HunerDataset):
    """
        HUNER version of the miRNA corpus containing species annotations.
    """

    def __init__(self, *args, **kwargs):
        super().__init__(*args, **kwargs)

    @staticmethod
    def split_url() -> str:
        return "https://raw.githubusercontent.com/hu-ner/huner/master/ner_scripts/splits/miRNA"

    def get_subset(self, dataset: InternalBioNerDataset, split: str, split_dir: Path):
        # In the huner split files there is no information whether a given id originates
        # from the train or test file of the original corpus - so we have to adapt corpus
        # splitting here
        return HunerMiRNAHelper.get_mirna_subset(
            dataset, f"{self.split_url()}.{split}", split_dir
        )

    def get_corpus_sentence_splitter(self) -> SentenceSplitter:
        return TagSentenceSplitter(tag=SENTENCE_TAG, tokenizer=SciSpacyTokenizer())

    def to_internal(self, data_dir: Path) -> InternalBioNerDataset:
        download_folder = data_dir / "original"
        os.makedirs(str(download_folder), exist_ok=True)

        sentence_separator = " "
        if isinstance(self.sentence_splitter, TagSentenceSplitter):
            sentence_separator = self.sentence_splitter.tag

        train_data = MIRNA.download_and_prepare_train(download_folder, sentence_separator)
        train_data = filter_and_map_entities(train_data, {"Species": SPECIES_TAG})

        test_data = MIRNA.download_and_prepare_test(download_folder, sentence_separator)
        test_data = filter_and_map_entities(test_data, {"Species": SPECIES_TAG})

        return merge_datasets([train_data, test_data])


class HUNER_DISEASE_MIRNA(HunerDataset):
    """
        HUNER version of the miRNA corpus containing disease annotations.
    """

    def __init__(self, *args, **kwargs):
        super().__init__(*args, **kwargs)

    @staticmethod
    def split_url() -> str:
        return "https://raw.githubusercontent.com/hu-ner/huner/master/ner_scripts/splits/miRNA"

    def get_subset(self, dataset: InternalBioNerDataset, split: str, split_dir: Path):
        # In the huner split files there is no information whether a given id originates
        # from the train or test file of the original corpus - so we have to adapt corpus
        # splitting here
        return HunerMiRNAHelper.get_mirna_subset(
            dataset, f"{self.split_url()}.{split}", split_dir
        )

    def get_corpus_sentence_splitter(self) -> SentenceSplitter:
        return TagSentenceSplitter(tag=SENTENCE_TAG, tokenizer=SciSpacyTokenizer())

    def to_internal(self, data_dir: Path) -> InternalBioNerDataset:
        download_folder = data_dir / "original"
        os.makedirs(str(download_folder), exist_ok=True)

        sentence_separator = " "
        if isinstance(self.sentence_splitter, TagSentenceSplitter):
            sentence_separator = self.sentence_splitter.tag

        train_data = MIRNA.download_and_prepare_train(download_folder, sentence_separator)
        train_data = filter_and_map_entities(train_data, {"Diseases": DISEASE_TAG})

        test_data = MIRNA.download_and_prepare_test(download_folder, sentence_separator)
        test_data = filter_and_map_entities(test_data, {"Diseases": DISEASE_TAG})

        return merge_datasets([train_data, test_data])


class KaewphanCorpusHelper:
    """ Helper class for the corpora from Kaewphan et al., i.e. CLL and Gellus"""

    @staticmethod
    def download_cll_dataset(data_folder: Path):
        data_url = "http://bionlp-www.utu.fi/cell-lines/CLL_corpus.tar.gz"
        data_path = cached_path(data_url, data_folder)
        unpack_file(data_path, data_folder)

    @staticmethod
    def prepare_and_save_dataset(nersuite_folder: Path, output_file: Path):
        writer = open(str(output_file), "w", encoding="utf8")
        out_newline = False

        for file in os.listdir(str(nersuite_folder)):
            if not file.endswith(".nersuite"):
                continue

            annotations = []
            with open(os.path.join(str(nersuite_folder), file), "r") as reader:
                for line in reader.readlines():
                    columns = line.split("\t")
                    annotations.append(columns[:4])

            num_annotations = len(annotations)
            for i, annotation in enumerate(annotations):
                if len(annotation) == 1:
                    assert annotation[0] == "\n"
                    if not out_newline:
                        writer.write("\n")
                    out_newline = True
                    continue

                has_whitespace = "+"

                next_annotation = (
                    annotations[i + 1]
                    if (i + 1) < num_annotations and len(annotations[i + 1]) > 1
                    else None
                )
                if next_annotation and next_annotation[1] == annotation[2]:
                    has_whitespace = "-"

                writer.write(
                    " ".join([annotation[3], annotation[0], has_whitespace]) + "\n"
                )
                out_newline = False

            if not out_newline:
                writer.write("\n")
                out_newline = True

        writer.close()

    @staticmethod
    def download_gellus_dataset(data_folder: Path):
        data_url = "http://bionlp-www.utu.fi/cell-lines/Gellus_corpus.tar.gz"
        data_path = cached_path(data_url, data_folder)
        unpack_file(data_path, data_folder)

    @staticmethod
    def read_dataset(
        nersuite_folder: Path, sentence_separator: str
    ) -> InternalBioNerDataset:
        documents = {}
        entities_per_document = {}
        for file in os.listdir(str(nersuite_folder)):
            if not file.endswith(".nersuite"):
                continue

            document_id = file.replace(".nersuite", "")

            with open(os.path.join(str(nersuite_folder), file), "r") as reader:
                document_text = ""
                entities = []

                entity_start = None
                entity_type = None

                for line in reader.readlines():
                    line = line.strip()
                    if line:
                        columns = line.split("\t")
                        tag = columns[0]
                        token = columns[3]
                        if tag.startswith("B-"):
                            if entity_type is not None:
                                entities.append(
                                    Entity(
                                        (entity_start, len(document_text)), entity_type
                                    )
                                )

                            entity_start = (
                                len(document_text) + 1 if document_text else 0
                            )
                            entity_type = tag[2:]

                        elif tag == "O" and entity_type is not None:
                            entities.append(
                                Entity((entity_start, len(document_text)), entity_type,)
                            )
                            entity_type = None

                        document_text = (
                            document_text + " " + token if document_text else token
                        )
                    else:
                        # Edge case: last token starts a new entity
                        if entity_type is not None:
                            entities.append(
                                Entity((entity_start, len(document_text)), entity_type)
                            )
                        document_text += sentence_separator

                if document_text.endswith(sentence_separator):
                    document_text = document_text[: -len(sentence_separator)]

                documents[document_id] = document_text
                entities_per_document[document_id] = entities

        return InternalBioNerDataset(
            documents=documents, entities_per_document=entities_per_document
        )


class CLL(ColumnCorpus):
    """
    Original CLL corpus containing cell line annotations.

    For further information, see Kaewphan et al.:
        Cell line name recognition in support of the identification of synthetic lethality in cancer from text
        https://www.ncbi.nlm.nih.gov/pmc/articles/PMC4708107/
    """

    def __init__(self, base_path: Union[str, Path] = None, in_memory: bool = True):
        """
        :param base_path: Path to the corpus on your machine
        :param in_memory: If True, keeps dataset in memory giving speedups in training
        """
        if type(base_path) == str:
            base_path: Path = Path(base_path)

        # column format
        columns = {0: "text", 1: "ner"}

        # this dataset name
        dataset_name = self.__class__.__name__.lower()

        # default dataset folder is the cache root
        if not base_path:
            base_path = Path(flair.cache_root) / "datasets"
        data_folder = base_path / dataset_name

        train_file = data_folder / "train.conll"

        if not (train_file.exists()):
            KaewphanCorpusHelper.download_cll_dataset(data_folder)

            nersuite_folder = data_folder / "CLL-1.0.2" / "nersuite"
            KaewphanCorpusHelper.prepare_and_save_dataset(nersuite_folder, train_file)

        super(CLL, self).__init__(
            data_folder, columns, tag_to_bioes="ner", in_memory=in_memory
        )


class HUNER_CELL_LINE_CLL(HunerDataset):
    """
        HUNER version of the CLL corpus containing cell line annotations.
    """

    def __init__(self, *args, **kwargs):
        super().__init__(*args, **kwargs)

    @staticmethod
    def split_url() -> str:
        return "https://raw.githubusercontent.com/hu-ner/huner/master/ner_scripts/splits/cll"

    def get_corpus_sentence_splitter(self) -> SentenceSplitter:
        return TagSentenceSplitter(tag=SENTENCE_TAG, tokenizer=SciSpacyTokenizer())

    def to_internal(self, data_dir: Path) -> InternalBioNerDataset:
        KaewphanCorpusHelper.download_cll_dataset(data_dir)

        sentence_separator = " "
        if isinstance(self.sentence_splitter, TagSentenceSplitter):
            sentence_separator = self.sentence_splitter.tag

        nersuite_folder = data_dir / "CLL-1.0.2" / "nersuite"
        orig_dataset = KaewphanCorpusHelper.read_dataset(nersuite_folder, sentence_separator)

        return filter_and_map_entities(orig_dataset, {"CL": CELL_LINE_TAG})


class GELLUS(ColumnCorpus):
    """
    Original Gellus corpus containing cell line annotations.

    For further information, see Kaewphan et al.:
        Cell line name recognition in support of the identification of synthetic lethality in cancer from text
        https://www.ncbi.nlm.nih.gov/pmc/articles/PMC4708107/
    """

    def __init__(self, base_path: Union[str, Path] = None, in_memory: bool = True):
        """
        :param base_path: Path to the corpus on your machine
        :param in_memory: If True, keeps dataset in memory giving speedups in training
        """
        if type(base_path) == str:
            base_path: Path = Path(base_path)

        # column format
        columns = {0: "text", 1: "ner"}

        # this dataset name
        dataset_name = self.__class__.__name__.lower()

        # default dataset folder is the cache root
        if not base_path:
            base_path = Path(flair.cache_root) / "datasets"
        data_folder = base_path / dataset_name

        train_file = data_folder / "train.conll"
        dev_file = data_folder / "dev.conll"
        test_file = data_folder / "test.conll"

        if not (train_file.exists() and dev_file.exists() and test_file.exists()):
            KaewphanCorpusHelper.download_gellus_dataset(data_folder)

            nersuite_train = data_folder / "GELLUS-1.0.3" / "nersuite" / "train"
            KaewphanCorpusHelper.prepare_and_save_dataset(nersuite_train, train_file)

            nersuite_dev = data_folder / "GELLUS-1.0.3" / "nersuite" / "devel"
            KaewphanCorpusHelper.prepare_and_save_dataset(nersuite_dev, dev_file)

            nersuite_test = data_folder / "GELLUS-1.0.3" / "nersuite" / "test"
            KaewphanCorpusHelper.prepare_and_save_dataset(nersuite_test, test_file)

        super(GELLUS, self).__init__(
            data_folder, columns, tag_to_bioes="ner", in_memory=in_memory
        )


class HUNER_CELL_LINE_GELLUS(HunerDataset):
    """
        HUNER version of the Gellus corpus containing cell line annotations.
    """

    def __init__(self, *args, **kwargs):
        super().__init__(*args, **kwargs)

    @staticmethod
    def split_url() -> str:
        return "https://raw.githubusercontent.com/hu-ner/huner/master/ner_scripts/splits/gellus"

    def get_corpus_sentence_splitter(self) -> SentenceSplitter:
        return TagSentenceSplitter(tag=SENTENCE_TAG, tokenizer=SciSpacyTokenizer())

    def to_internal(self, data_dir: Path) -> InternalBioNerDataset:
        KaewphanCorpusHelper.download_gellus_dataset(data_dir)

        sentence_separator = " "
        if isinstance(self.sentence_splitter, TagSentenceSplitter):
            sentence_separator = self.sentence_splitter.tag

        splits = []
        for folder in ["train", "devel", "test"]:
            nersuite_folder = data_dir / "GELLUS-1.0.3" / "nersuite" / folder
            splits.append(
                KaewphanCorpusHelper.read_dataset(nersuite_folder, sentence_separator)
            )

        full_dataset = merge_datasets(splits)
        return filter_and_map_entities(full_dataset, {"Cell-line-name": CELL_LINE_TAG})


class LOCTEXT(ColumnCorpus):
    """
        Original LOCTEXT corpus containing species annotations.

        For further information see Cejuela et al.:
            LocText: relation extraction of protein localizations to assist database curation
            https://bmcbioinformatics.biomedcentral.com/articles/10.1186/s12859-018-2021-9
    """

    def __init__(
        self,
        base_path: Union[str, Path] = None,
        in_memory: bool = True,
        sentence_splitter: SentenceSplitter = None,
    ):
        """
        :param base_path: Path to the corpus on your machine
        :param in_memory: If True, keeps dataset in memory giving speedups in training.
        :param sentence_splitter: Custom implementation of :class:`SentenceSplitter`
            that segments a document into sentences and tokens (default :class:`SciSpacySentenceSplitter`)
        """
        if type(base_path) == str:
            base_path: Path = Path(base_path)

        # column format
        columns = {0: "text", 1: "ner", 2: ColumnDataset.SPACE_AFTER_KEY}

        # this dataset name
        dataset_name = self.__class__.__name__.lower()

        # default dataset folder is the cache root
        if not base_path:
            base_path = Path(flair.cache_root) / "datasets"
        data_folder = base_path / dataset_name

        if sentence_splitter is None:
            sentence_splitter = SciSpacySentenceSplitter()

        train_file = data_folder / f"{sentence_splitter.name}_train.conll"

        if not (train_file.exists()):
            self.download_dataset(data_folder)
            full_dataset = self.parse_dataset(data_folder)

            conll_writer = CoNLLWriter(sentence_splitter=sentence_splitter)
            conll_writer.write_to_conll(full_dataset, train_file)

        super(LOCTEXT, self).__init__(
            data_folder, columns, tag_to_bioes="ner", in_memory=in_memory
        )

    @staticmethod
    def download_dataset(data_dir: Path):
        data_url = "http://pubannotation.org/downloads/LocText-annotations.tgz"
        data_path = cached_path(data_url, data_dir)
        unpack_file(data_path, data_dir)

    @staticmethod
    def parse_dataset(data_dir: Path) -> InternalBioNerDataset:
        loctext_json_folder = data_dir / "LocText"

        entity_type_mapping = {
            "go": "protein",
            "uniprot": "protein",
            "taxonomy": "species",
        }

        documents = {}
        entities_per_document = {}

        for file in os.listdir(str(loctext_json_folder)):
            document_id = file.strip(".json")
            entities = []

            with open(os.path.join(str(loctext_json_folder), file), "r") as f_in:
                data = json.load(f_in)
                document_text = data["text"].strip()
                document_text = document_text.replace("\n", " ")

                if "denotations" in data.keys():
                    for ann in data["denotations"]:
                        start = int(ann["span"]["begin"])
                        end = int(ann["span"]["end"])

                        original_entity_type = ann["obj"].split(":")[0]
                        if not original_entity_type in entity_type_mapping:
                            continue

                        entity_type = entity_type_mapping[original_entity_type]
                        entities.append(Entity((start, end), entity_type))

                documents[document_id] = document_text
                entities_per_document[document_id] = entities

        return InternalBioNerDataset(
            documents=documents, entities_per_document=entities_per_document
        )


class HUNER_SPECIES_LOCTEXT(HunerDataset):
    """
        HUNER version of the Loctext corpus containing species annotations.
    """

    def __init__(self, *args, **kwargs):
        super().__init__(*args, **kwargs)

    @staticmethod
    def split_url() -> str:
        return "https://raw.githubusercontent.com/hu-ner/huner/master/ner_scripts/splits/loctext"

    def to_internal(self, data_dir: Path) -> InternalBioNerDataset:
        LOCTEXT.download_dataset(data_dir)
        dataset = LOCTEXT.parse_dataset(data_dir)

        return filter_and_map_entities(dataset, {"species": SPECIES_TAG})


class HUNER_GENE_LOCTEXT(HunerDataset):
    """
        HUNER version of the Loctext corpus containing protein annotations.
    """

    def __init__(self, *args, **kwargs):
        super().__init__(*args, **kwargs)

    @staticmethod
    def split_url() -> str:
        return "https://raw.githubusercontent.com/hu-ner/huner/master/ner_scripts/splits/loctext"

    def to_internal(self, data_dir: Path) -> InternalBioNerDataset:
        LOCTEXT.download_dataset(data_dir)
        dataset = LOCTEXT.parse_dataset(data_dir)

        return filter_and_map_entities(dataset, {"protein": GENE_TAG})


class CHEMDNER(ColumnCorpus):
    """
        Original corpus of the CHEMDNER shared task.

        For further information see Krallinger et al.:
          The CHEMDNER corpus of chemicals and drugs and its annotation principles
          https://jcheminf.biomedcentral.com/articles/10.1186/1758-2946-7-S1-S2
    """

    default_dir = Path(flair.cache_root) / "datasets" / "CHEMDNER"

    def __init__(
        self,
        base_path: Union[str, Path] = None,
        in_memory: bool = True,
        sentence_splitter: SentenceSplitter = None,
    ):
        """
        :param base_path: Path to the corpus on your machine
        :param in_memory: If True, keeps dataset in memory giving speedups in training.
        :param sentence_splitter: Custom implementation of :class:`SentenceSplitter` which
            segements documents into sentences and tokens
        """

        if type(base_path) == str:
            base_path: Path = Path(base_path)

        # column format
        columns = {0: "text", 1: "ner", 2: ColumnDataset.SPACE_AFTER_KEY}

        # this dataset name
        dataset_name = self.__class__.__name__.lower()

        # default dataset folder is the cache root
        if not base_path:
            # download file is huge => make default_dir visible so that derivative
            # corpora can all use the same download file
            data_folder = self.default_dir
        else:
            data_folder = base_path / dataset_name

        if sentence_splitter is None:
            sentence_splitter = SciSpacySentenceSplitter()

        train_file = data_folder / f"{sentence_splitter.name}_train.conll"
        dev_file = data_folder / f"{sentence_splitter.name}_dev.conll"
        test_file = data_folder / f"{sentence_splitter.name}_test.conll"

        if not (train_file.exists() and dev_file.exists() and test_file.exists()):
            download_dir = data_folder / "original"
            os.makedirs(download_dir, exist_ok=True)
            self.download_dataset(download_dir)

            train_data = bioc_to_internal(
                download_dir / "chemdner_corpus" / "training.bioc.xml"
            )
            dev_data = bioc_to_internal(
                download_dir / "chemdner_corpus" / "development.bioc.xml"
            )
            test_data = bioc_to_internal(
                download_dir / "chemdner_corpus" / "evaluation.bioc.xml"
            )

            conll_writer = CoNLLWriter(sentence_splitter=sentence_splitter)

            conll_writer.write_to_conll(train_data, train_file)
            conll_writer.write_to_conll(dev_data, dev_file)
            conll_writer.write_to_conll(test_data, test_file)

        super(CHEMDNER, self).__init__(
            data_folder, columns, tag_to_bioes="ner", in_memory=in_memory
        )

    @staticmethod
    def download_dataset(data_dir: Path):
        data_url = "https://biocreative.bioinformatics.udel.edu/media/store/files/2014/chemdner_corpus.tar.gz"
        data_path = cached_path(data_url, data_dir)
        unpack_file(data_path, data_dir)


class HUNER_CHEMICAL_CHEMDNER(HunerDataset):
    """
        HUNER version of the CHEMDNER corpus containing chemical annotations.
    """

    def __init__(self, *args, download_folder=None, **kwargs):
        self.download_folder = download_folder or CHEMDNER.default_dir / "original"
        super().__init__(*args, **kwargs)

    @staticmethod
    def split_url() -> str:
        return "https://raw.githubusercontent.com/hu-ner/huner/master/ner_scripts/splits/chemdner"

    def to_internal(self, data_dir: Path) -> InternalBioNerDataset:
        os.makedirs(str(self.download_folder), exist_ok=True)
        CHEMDNER.download_dataset(self.download_folder)
        train_data = bioc_to_internal(
            self.download_folder / "chemdner_corpus" / "training.bioc.xml"
        )
        dev_data = bioc_to_internal(
            self.download_folder / "chemdner_corpus" / "development.bioc.xml"
        )
        test_data = bioc_to_internal(
            self.download_folder / "chemdner_corpus" / "evaluation.bioc.xml"
        )
        all_data = merge_datasets([train_data, dev_data, test_data])
        all_data = filter_and_map_entities(
            all_data,
            {
                "ABBREVIATION": CHEMICAL_TAG,
                "FAMILY": CHEMICAL_TAG,
                "FORMULA": CHEMICAL_TAG,
                "IDENTIFIER": CHEMICAL_TAG,
                "MULTIPLE": CHEMICAL_TAG,
                "NO_CLASS": CHEMICAL_TAG,
                "SYSTEMATIC": CHEMICAL_TAG,
                "TRIVIAL": CHEMICAL_TAG,
            },
        )

        return all_data


class IEPA(ColumnCorpus):
    """
        IEPA corpus as provided by http://corpora.informatik.hu-berlin.de/
        (Original corpus is 404)

        For further information see Ding, Berleant, Nettleton, Wurtele:
          Mining MEDLINE: abstracts, sentences, or phrases?
          https://www.ncbi.nlm.nih.gov/pubmed/11928487
    """

    def __init__(
        self,
        base_path: Union[str, Path] = None,
        in_memory: bool = True,
        tokenizer: Tokenizer = None,
    ):
        """
           :param base_path: Path to the corpus on your machine
           :param in_memory: If True, keeps dataset in memory giving speedups in training.
           :param tokenizer: Custom implementation of :class:`Tokenizer` which
                segments sentences into tokens (default :class:`SciSpacyTokenizer`)
           """

        if type(base_path) == str:
            base_path: Path = Path(base_path)

        # column format
        columns = {0: "text", 1: "ner", 2: ColumnDataset.SPACE_AFTER_KEY}

        # this dataset name
        dataset_name = self.__class__.__name__.lower()

        # default dataset folder is the cache root
        if not base_path:
            base_path = Path(flair.cache_root) / "datasets"
        data_folder = base_path / dataset_name

        if tokenizer is None:
            tokenizer = SciSpacyTokenizer()

        sentence_splitter = NewlineSentenceSplitter(tokenizer=tokenizer)

        train_file = data_folder / f"{sentence_splitter.name}_train.conll"

        if not (train_file.exists()):
            download_dir = data_folder / "original"
            os.makedirs(download_dir, exist_ok=True)
            self.download_dataset(download_dir)

            all_data = bioc_to_internal(download_dir / "iepa_bioc.xml")

            conll_writer = CoNLLWriter(sentence_splitter=sentence_splitter)
            conll_writer.write_to_conll(all_data, train_file)

        super(IEPA, self).__init__(
            data_folder, columns, tag_to_bioes="ner", in_memory=in_memory
        )

    @staticmethod
    def download_dataset(data_dir: Path):
        data_url = (
            "http://corpora.informatik.hu-berlin.de/corpora/brat2bioc/iepa_bioc.xml.zip"
        )
        data_path = cached_path(data_url, data_dir)
        unpack_file(data_path, data_dir)


class HUNER_GENE_IEPA(HunerDataset):
    """
        HUNER version of the IEPA corpus containing gene annotations.
    """

    def __init__(self, *args, **kwargs):
        super().__init__(*args, **kwargs)

    @staticmethod
    def split_url() -> str:
        return "https://raw.githubusercontent.com/hu-ner/huner/master/ner_scripts/splits/iepa"

    def get_corpus_sentence_splitter(self) -> SentenceSplitter:
        return NewlineSentenceSplitter(tokenizer=SciSpacyTokenizer())

    def to_internal(self, data_dir: Path) -> InternalBioNerDataset:
        os.makedirs(str(data_dir), exist_ok=True)
        IEPA.download_dataset(data_dir)

        all_data = bioc_to_internal(data_dir / "iepa_bioc.xml")
        all_data = filter_and_map_entities(all_data, {"Protein": GENE_TAG})

        return all_data


class LINNEAUS(ColumnCorpus):
    """
       Original LINNEAUS corpus containing species annotations.

       For further information see Gerner et al.:
            LINNAEUS: a species name identification system for biomedical literature
            https://www.ncbi.nlm.nih.gov/pubmed/20149233
    """

    def __init__(
        self,
        base_path: Union[str, Path] = None,
        in_memory: bool = True,
        tokenizer: Callable[[str], Tuple[List[str], List[int]]] = None,
    ):
        """
           :param base_path: Path to the corpus on your machine
           :param in_memory: If True, keeps dataset in memory giving speedups in training.
           :param tokenizer: Custom implementation of :class:`Tokenizer` which segments
                sentence into tokens (default :class:`SciSpacyTokenizer`)
           """

        if type(base_path) == str:
            base_path: Path = Path(base_path)

        # column format
        columns = {0: "text", 1: "ner", 2: ColumnDataset.SPACE_AFTER_KEY}

        # this dataset name
        dataset_name = self.__class__.__name__.lower()

        # default dataset folder is the cache root
        if not base_path:
            base_path = Path(flair.cache_root) / "datasets"
        data_folder = base_path / dataset_name

        if tokenizer is None:
            tokenizer = SciSpacyTokenizer()

        sentence_splitter = TagSentenceSplitter(tag=SENTENCE_TAG, tokenizer=tokenizer)

        train_file = data_folder / f"{sentence_splitter.name}_train.conll"

        if not (train_file.exists()):
            dataset = self.download_and_parse_dataset(data_folder)

            conll_writer = CoNLLWriter(sentence_splitter=sentence_splitter)
            conll_writer.write_to_conll(dataset, train_file)

        super(LINNEAUS, self).__init__(
            data_folder, columns, tag_to_bioes="ner", in_memory=in_memory
        )

    @staticmethod
    def download_and_parse_dataset(data_dir: Path):
        data_url = "https://iweb.dl.sourceforge.net/project/linnaeus/Corpora/manual-corpus-species-1.0.tar.gz"
        data_path = cached_path(data_url, data_dir)
        unpack_file(data_path, data_dir)

        documents = {}
        entities_per_document = defaultdict(list)

        # Read texts
        texts_directory = data_dir / "manual-corpus-species-1.0" / "txt"
        for filename in os.listdir(str(texts_directory)):
            document_id = filename.strip(".txt")

            with open(os.path.join(str(texts_directory), filename), "r") as file:
                documents[document_id] = file.read().strip()

        # Read annotations
        tag_file = data_dir / "manual-corpus-species-1.0" / "filtered_tags.tsv"
        with open(str(tag_file), "r") as file:
            next(file)  # Ignore header row

            for line in file:
                if not line:
                    continue

                document_id, start, end, text = line.strip().split("\t")[1:5]
                start, end = int(start), int(end)

                entities_per_document[document_id].append(
                    Entity((start, end), SPECIES_TAG)
                )

                document_text = documents[document_id]
                if document_text[start:end] != text:
                    raise AssertionError()

        return InternalBioNerDataset(
            documents=documents, entities_per_document=entities_per_document
        )


class HUNER_SPECIES_LINNEAUS(HunerDataset):
    """
        HUNER version of the LINNEAUS corpus containing species annotations.
    """

    def __init__(self, *args, **kwargs):
        super().__init__(*args, **kwargs)

    @staticmethod
    def split_url() -> str:
        return "https://raw.githubusercontent.com/hu-ner/huner/master/ner_scripts/splits/linneaus"

    def to_internal(self, data_dir: Path) -> InternalBioNerDataset:
        return LINNEAUS.download_and_parse_dataset(data_dir)


class CDR(ColumnCorpus):
    """
        CDR corpus as provided by https://github.com/JHnlp/BioCreative-V-CDR-Corpus

        For further information see Li et al.:
          BioCreative V CDR task corpus: a resource for chemical disease relation extraction
          https://www.ncbi.nlm.nih.gov/pmc/articles/PMC4860626/
    """

    def __init__(
        self,
        base_path: Union[str, Path] = None,
        in_memory: bool = True,
        sentence_splitter: Callable[[str], Tuple[List[str], List[int]]] = None,
    ):
        """
        :param base_path: Path to the corpus on your machine
        :param in_memory: If True, keeps dataset in memory giving speedups in training.
        :param sentence_splitter: Implementation of :class:`SentenceSplitter` which segments
            documents into sentences and tokens (default :class:`SciSpacySentenceSplitter`)
        """

        if type(base_path) == str:
            base_path: Path = Path(base_path)

        # column format
        columns = {0: "text", 1: "ner", 2: ColumnDataset.SPACE_AFTER_KEY}

        # this dataset name
        dataset_name = self.__class__.__name__.lower()

        # default dataset folder is the cache root
        if not base_path:
            base_path = Path(flair.cache_root) / "datasets"
        data_folder = base_path / dataset_name

        if sentence_splitter is None:
            sentence_splitter = SciSpacySentenceSplitter()

        train_file = data_folder / f"{sentence_splitter.name}_train.conll"
        dev_file = data_folder / f"{sentence_splitter.name}_dev.conll"
        test_file = data_folder / f"{sentence_splitter.name}_test.conll"

        if not (train_file.exists() and dev_file.exists() and test_file.exists()):
            download_dir = data_folder / "original"
            os.makedirs(download_dir, exist_ok=True)
            self.download_dataset(download_dir)

            train_data = bioc_to_internal(
                download_dir
                / "CDR_Data"
                / "CDR.Corpus.v010516"
                / "CDR_TrainingSet.BioC.xml"
            )
            dev_data = bioc_to_internal(
                download_dir
                / "CDR_Data"
                / "CDR.Corpus.v010516"
                / "CDR_DevelopmentSet.BioC.xml"
            )
            test_data = bioc_to_internal(
                download_dir
                / "CDR_Data"
                / "CDR.Corpus.v010516"
                / "CDR_TestSet.BioC.xml"
            )

            conll_writer = CoNLLWriter(sentence_splitter=sentence_splitter)
            conll_writer.write_to_conll(train_data, train_file)
            conll_writer.write_to_conll(dev_data, dev_file)
            conll_writer.write_to_conll(test_data, test_file)

        super(CDR, self).__init__(
            data_folder, columns, tag_to_bioes="ner", in_memory=in_memory
        )

    @staticmethod
    def download_dataset(data_dir: Path):
        data_url = (
            "https://github.com/JHnlp/BioCreative-V-CDR-Corpus/raw/master/CDR_Data.zip"
        )
        data_path = cached_path(data_url, data_dir)
        unpack_file(data_path, data_dir)


class HUNER_DISEASE_CDR(HunerDataset):
    """
        HUNER version of the IEPA corpus containing disease annotations.
    """

    def __init__(self, *args, **kwargs):
        super().__init__(*args, **kwargs)

    @staticmethod
    def split_url() -> str:
        return "https://raw.githubusercontent.com/hu-ner/huner/master/ner_scripts/splits/CDRDisease"

    def to_internal(self, data_dir: Path) -> InternalBioNerDataset:
        os.makedirs(str(data_dir), exist_ok=True)
        CDR.download_dataset(data_dir)
        train_data = bioc_to_internal(
            data_dir / "CDR_Data" / "CDR.Corpus.v010516" / "CDR_TrainingSet.BioC.xml"
        )
        dev_data = bioc_to_internal(
            data_dir / "CDR_Data" / "CDR.Corpus.v010516" / "CDR_DevelopmentSet.BioC.xml"
        )
        test_data = bioc_to_internal(
            data_dir / "CDR_Data" / "CDR.Corpus.v010516" / "CDR_TestSet.BioC.xml"
        )
        all_data = merge_datasets([train_data, dev_data, test_data])
        all_data = filter_and_map_entities(all_data, {"Disease": DISEASE_TAG})

        return all_data


class HUNER_CHEMICAL_CDR(HunerDataset):
    """
        HUNER version of the IEPA corpus containing chemical annotations.
    """

    def __init__(self, *args, **kwargs):
        super().__init__(*args, **kwargs)

    @staticmethod
    def split_url() -> str:
        return "https://raw.githubusercontent.com/hu-ner/huner/master/ner_scripts/splits/CDRChem"

    def to_internal(self, data_dir: Path) -> InternalBioNerDataset:
        os.makedirs(str(data_dir), exist_ok=True)
        CDR.download_dataset(data_dir)
        train_data = bioc_to_internal(
            data_dir / "CDR_Data" / "CDR.Corpus.v010516" / "CDR_TrainingSet.BioC.xml"
        )
        dev_data = bioc_to_internal(
            data_dir / "CDR_Data" / "CDR.Corpus.v010516" / "CDR_DevelopmentSet.BioC.xml"
        )
        test_data = bioc_to_internal(
            data_dir / "CDR_Data" / "CDR.Corpus.v010516" / "CDR_TestSet.BioC.xml"
        )
        all_data = merge_datasets([train_data, dev_data, test_data])
        all_data = filter_and_map_entities(all_data, {"Chemical": CHEMICAL_TAG})

        return all_data


class VARIOME(ColumnCorpus):
    """
        Variome corpus as provided by http://corpora.informatik.hu-berlin.de/corpora/brat2bioc/hvp_bioc.xml.zip

        For further information see Verspoor et al.:
          Annotating the biomedical literature for the human variome
          https://www.ncbi.nlm.nih.gov/pmc/articles/PMC3676157/
    """

    def __init__(
        self,
        base_path: Union[str, Path] = None,
        in_memory: bool = True,
        sentence_splitter: Callable[[str], Tuple[List[str], List[int]]] = None,
    ):
        """
           :param base_path: Path to the corpus on your machine
           :param in_memory: If True, keeps dataset in memory giving speedups in training.
           :param sentence_splitter: Implementation of :class:`SentenceSplitter` which segments
                documents into sentences and tokens (default :class:`SciSpacySentenceSplitter`)
           """

        if type(base_path) == str:
            base_path: Path = Path(base_path)

        # column format
        columns = {0: "text", 1: "ner", 2: ColumnDataset.SPACE_AFTER_KEY}

        # this dataset name
        dataset_name = self.__class__.__name__.lower()

        # default dataset folder is the cache root
        if not base_path:
            base_path = Path(flair.cache_root) / "datasets"
        data_folder = base_path / dataset_name

        if sentence_splitter is None:
            sentence_splitter = SciSpacySentenceSplitter()

        train_file = data_folder / f"{sentence_splitter.name}_train.conll"

        if not (train_file.exists()):
            download_dir = data_folder / "original"
            os.makedirs(download_dir, exist_ok=True)
            self.download_dataset(download_dir)

            all_data = self.parse_corpus(download_dir / "hvp_bioc.xml")

            conll_writer = CoNLLWriter(sentence_splitter=sentence_splitter)
            conll_writer.write_to_conll(all_data, train_file)

        super(VARIOME, self).__init__(
            data_folder, columns, tag_to_bioes="ner", in_memory=in_memory
        )

    @staticmethod
    def download_dataset(data_dir: Path):
        data_url = (
            "http://corpora.informatik.hu-berlin.de/corpora/brat2bioc/hvp_bioc.xml.zip"
        )
        data_path = cached_path(data_url, data_dir)
        unpack_file(data_path, data_dir)

    @staticmethod
    def parse_corpus(corpus_xml: Path) -> InternalBioNerDataset:
        corpus = bioc_to_internal(corpus_xml)

        cleaned_documents = {}
        cleaned_entities_per_document = {}

        for id, document_text in corpus.documents.items():
            entities = corpus.entities_per_document[id]
            original_length = len(document_text)

            text_cleaned = document_text.replace("** IGNORE LINE **\n", "")
            offset = original_length - len(text_cleaned)

            if offset != 0:
                new_entities = []
                for entity in entities:
                    new_start = entity.char_span.start - offset
                    new_end = entity.char_span.stop - offset

                    new_entities.append(Entity((new_start, new_end), entity.type))

                    orig_text = document_text[
                        entity.char_span.start : entity.char_span.stop
                    ]
                    new_text = text_cleaned[new_start:new_end]
                    assert orig_text == new_text

                entities = new_entities
                document_text = text_cleaned

            cleaned_documents[id] = document_text
            cleaned_entities_per_document[id] = entities

        return InternalBioNerDataset(
            documents=cleaned_documents,
            entities_per_document=cleaned_entities_per_document,
        )


class HUNER_GENE_VARIOME(HunerDataset):
    """
        HUNER version of the Variome corpus containing gene annotations.
    """

    def __init__(self, *args, **kwargs):
        super().__init__(*args, **kwargs)

    @staticmethod
    def split_url() -> str:
        return "https://raw.githubusercontent.com/hu-ner/huner/master/ner_scripts/splits/variome_gene"

    def to_internal(self, data_dir: Path) -> InternalBioNerDataset:
        os.makedirs(str(data_dir), exist_ok=True)
        VARIOME.download_dataset(data_dir)
        all_data = VARIOME.parse_corpus(data_dir / "hvp_bioc.xml")
        all_data = filter_and_map_entities(all_data, {"gene": GENE_TAG})

        return all_data


class HUNER_DISEASE_VARIOME(HunerDataset):
    """
        HUNER version of the Variome corpus containing disease annotations.
    """

    def __init__(self, *args, **kwargs):
        super().__init__(*args, **kwargs)

    @staticmethod
    def split_url() -> str:
        return "https://raw.githubusercontent.com/hu-ner/huner/master/ner_scripts/splits/variome_disease"

    def to_internal(self, data_dir: Path) -> InternalBioNerDataset:
        os.makedirs(str(data_dir), exist_ok=True)
        VARIOME.download_dataset(data_dir)
        all_data = VARIOME.parse_corpus(data_dir / "hvp_bioc.xml")
        all_data = filter_and_map_entities(
            all_data, {"Disorder": DISEASE_TAG, "disease": DISEASE_TAG}
        )

        return all_data


class HUNER_SPECIES_VARIOME(HunerDataset):
    """
        HUNER version of the Variome corpus containing species annotations.
    """

    def __init__(self, *args, **kwargs):
        super().__init__(*args, **kwargs)

    @staticmethod
    def split_url() -> str:
        return "https://raw.githubusercontent.com/hu-ner/huner/master/ner_scripts/splits/variome_species"

    def to_internal(self, data_dir: Path) -> InternalBioNerDataset:
        os.makedirs(str(data_dir), exist_ok=True)
        VARIOME.download_dataset(data_dir)
        all_data = VARIOME.parse_corpus(data_dir / "hvp_bioc.xml")
        all_data = filter_and_map_entities(all_data, {"Living_Beings": SPECIES_TAG})

        return all_data


class NCBI_DISEASE(ColumnCorpus):
    """
       Original NCBI disease corpus containing disease annotations.

       For further information see Dogan et al.:
          NCBI disease corpus: a resource for disease name recognition and concept normalization
          https://www.ncbi.nlm.nih.gov/pubmed/24393765
    """

    def __init__(
        self,
        base_path: Union[str, Path] = None,
        in_memory: bool = True,
        sentence_splitter: SentenceSplitter = None,
    ):
        """
           :param base_path: Path to the corpus on your machine
           :param in_memory: If True, keeps dataset in memory giving speedups in training.
           :param sentence_splitter: Implementation of :class:`SentenceSplitter` which segments
                documents into sentences and tokens (default :class:`SciSpacySentenceSplitter`)
           """

        if type(base_path) == str:
            base_path: Path = Path(base_path)

        # column format
        columns = {0: "text", 1: "ner", 2: ColumnDataset.SPACE_AFTER_KEY}

        # this dataset name
        dataset_name = self.__class__.__name__.lower()

        # default dataset folder is the cache root
        if not base_path:
            base_path = Path(flair.cache_root) / "datasets"
        data_folder = base_path / dataset_name

        if sentence_splitter is None:
            sentence_splitter = SciSpacySentenceSplitter()

        train_file = data_folder / f"{sentence_splitter.name}_train.conll"
        dev_file = data_folder / f"{sentence_splitter.name}_dev.conll"
        test_file = data_folder / f"{sentence_splitter.name}_test.conll"

        if not (train_file.exists() and dev_file.exists() and test_file.exists()):
            orig_folder = self.download_corpus(data_folder)

            train_data = self.parse_input_file(orig_folder / "NCBItrainset_patched.txt")
            dev_data = self.parse_input_file(orig_folder / "NCBIdevelopset_corpus.txt")
            test_data = self.parse_input_file(orig_folder / "NCBItestset_corpus.txt")

            conll_writer = CoNLLWriter(sentence_splitter=sentence_splitter)
            conll_writer.write_to_conll(train_data, train_file)
            conll_writer.write_to_conll(dev_data, dev_file)
            conll_writer.write_to_conll(test_data, test_file)

        super(NCBI_DISEASE, self).__init__(
            data_folder, columns, tag_to_bioes="ner", in_memory=in_memory
        )

    @classmethod
    def download_corpus(cls, data_dir: Path) -> Path:
        original_folder = data_dir / "original"
        os.makedirs(str(original_folder), exist_ok=True)

        data_urls = [
            "https://www.ncbi.nlm.nih.gov/CBBresearch/Dogan/DISEASE/NCBItrainset_corpus.zip",
            "https://www.ncbi.nlm.nih.gov/CBBresearch/Dogan/DISEASE/NCBIdevelopset_corpus.zip",
            "https://www.ncbi.nlm.nih.gov/CBBresearch/Dogan/DISEASE/NCBItestset_corpus.zip",
        ]

        for url in data_urls:
            data_path = cached_path(url, original_folder)
            unpack_file(data_path, original_folder)

        # We need to apply a patch to correct the original training file
        orig_train_file = original_folder / "NCBItrainset_corpus.txt"
        patched_train_file = original_folder / "NCBItrainset_patched.txt"
        cls.patch_training_file(orig_train_file, patched_train_file)

        return original_folder

    @staticmethod
    def patch_training_file(orig_train_file: Path, patched_file: Path):
        patch_lines = {
            3249: '10923035\t711\t761\tgeneralized epilepsy and febrile seizures " plus "\tSpecificDisease\tD004829+D003294\n'
        }
        with open(str(orig_train_file), "r") as input:
            with open(str(patched_file), "w") as output:
                line_no = 1

                for line in input:
                    output.write(
                        patch_lines[line_no] if line_no in patch_lines else line
                    )
                    line_no += 1

    @staticmethod
    def parse_input_file(input_file: Path):
        documents = {}
        entities_per_document = {}

        with open(str(input_file), "r") as file:
            document_id = None
            document_text = None
            entities = []

            c = 1
            for line in file:
                line = line.strip()
                if not line:
                    if document_id and document_text:
                        documents[document_id] = document_text
                        entities_per_document[document_id] = entities

                    document_id, document_text, entities = None, None, []
                    c = 1
                    continue
                if c == 1:
                    # Articles title
                    document_text = line.split("|")[2] + " "
                    document_id = line.split("|")[0]
                elif c == 2:
                    # Article abstract
                    document_text += line.split("|")[2]
                else:
                    # Entity annotations
                    columns = line.split("\t")
                    start = int(columns[1])
                    end = int(columns[2])
                    entity_text = columns[3]

                    assert document_text[start:end] == entity_text
                    entities.append(Entity((start, end), DISEASE_TAG))
                c += 1

            if c != 1 and document_id and document_text:
                documents[document_id] = document_text
                entities_per_document[document_id] = entities

        return InternalBioNerDataset(
            documents=documents, entities_per_document=entities_per_document
        )


class HUNER_DISEASE_NCBI(HunerDataset):
    """
        HUNER version of the NCBI corpus containing disease annotations.
    """

    def __init__(self, *args, **kwargs):
        super().__init__(*args, **kwargs)

    @staticmethod
    def split_url() -> str:
        return "https://raw.githubusercontent.com/hu-ner/huner/master/ner_scripts/splits/ncbi"

    def to_internal(self, data_dir: Path) -> InternalBioNerDataset:
        orig_folder = NCBI_DISEASE.download_corpus(data_dir)

        train_data = NCBI_DISEASE.parse_input_file(
            orig_folder / "NCBItrainset_patched.txt"
        )
        dev_data = NCBI_DISEASE.parse_input_file(
            orig_folder / "NCBIdevelopset_corpus.txt"
        )
        test_data = NCBI_DISEASE.parse_input_file(
            orig_folder / "NCBItestset_corpus.txt"
        )

        return merge_datasets([train_data, dev_data, test_data])


class ScaiCorpus(ColumnCorpus):
    """Base class to support the SCAI chemicals and disease corpora"""

    def __init__(
        self,
        base_path: Union[str, Path] = None,
        in_memory: bool = True,
        sentence_splitter: Callable[[str], Tuple[List[str], List[int]]] = None,
    ):
        """
           :param base_path: Path to the corpus on your machine
           :param in_memory: If True, keeps dataset in memory giving speedups in training.
           :param sentence_splitter:  Implementation of :class:`SentenceSplitter` which segments
                documents into sentences and tokens (default :class:`SciSpacySentenceSplitter`)
           """

        if type(base_path) == str:
            base_path: Path = Path(base_path)

        # column format
        columns = {0: "text", 1: "ner", 2: ColumnDataset.SPACE_AFTER_KEY}

        # this dataset name
        dataset_name = self.__class__.__name__.lower()

        # default dataset folder is the cache root
        if not base_path:
            base_path = Path(flair.cache_root) / "datasets"
        data_folder = base_path / dataset_name

        if sentence_splitter is None:
            sentence_splitter = SciSpacySentenceSplitter()

        train_file = data_folder / f"{sentence_splitter.name}_train.conll"

        if not (train_file.exists()):
            dataset_file = self.download_corpus(data_folder)
            train_data = self.parse_input_file(dataset_file)

            conll_writer = CoNLLWriter(sentence_splitter=sentence_splitter)
            conll_writer.write_to_conll(train_data, train_file)

        super(ScaiCorpus, self).__init__(
            data_folder, columns, tag_to_bioes="ner", in_memory=in_memory
        )

    def download_corpus(self, data_folder: Path) -> Path:
        raise NotImplementedError()

    @staticmethod
    def parse_input_file(input_file: Path):
        documents = {}
        entities_per_document = {}

        with open(str(input_file), "r", encoding="iso-8859-1") as file:
            document_id = None
            document_text = None
            entities = []
            entity_type = None

            for line in file:
                line = line.strip()
                if not line:
                    continue

                if line[:3] == "###":
                    # Edge case: last token starts a new entity
                    if entity_type is not None:
                        entities.append(
                            Entity((entity_start, len(document_text)), entity_type)
                        )

                    if not (document_id is None and document_text is None):
                        documents[document_id] = document_text
                        entities_per_document[document_id] = entities

                    document_id = line.strip("#").strip()
                    document_text = None
                    entities = []
                else:
                    columns = line.strip().split("\t")
                    token = columns[0].strip()
                    tag = columns[4].strip().split("|")[1]

                    if tag.startswith("B-"):
                        if entity_type is not None:
                            entities.append(
                                Entity((entity_start, len(document_text)), entity_type)
                            )

                        entity_start = len(document_text) + 1 if document_text else 0
                        entity_type = tag[2:]

                    elif tag == "O" and entity_type is not None:
                        entities.append(
                            Entity((entity_start, len(document_text)), entity_type)
                        )
                        entity_type = None

                    document_text = (
                        document_text + " " + token if document_text else token
                    )

        return InternalBioNerDataset(
            documents=documents, entities_per_document=entities_per_document
        )


class SCAI_CHEMICALS(ScaiCorpus):
    """
       Original SCAI chemicals corpus containing chemical annotations.

       For further information see Kolářik et al.:
            Chemical Names: Terminological Resources and Corpora Annotation
            https://pub.uni-bielefeld.de/record/2603498
    """

    def __init__(self, *args, **kwargs):
        super().__init__(*args, **kwargs)

    def download_corpus(self, data_dir: Path) -> Path:
        return self.perform_corpus_download(data_dir)

    @staticmethod
    def perform_corpus_download(data_dir: Path) -> Path:
        original_directory = data_dir / "original"
        os.makedirs(str(original_directory), exist_ok=True)

        url = "https://www.scai.fraunhofer.de/content/dam/scai/de/downloads/bioinformatik/Corpora-for-Chemical-Entity-Recognition/chemicals-test-corpus-27-04-2009-v3_iob.gz"
        data_path = cached_path(url, original_directory)
        corpus_file = original_directory / "chemicals-test-corpus-27-04-2009-v3.iob"
        unpack_file(data_path, corpus_file)

        return corpus_file


class SCAI_DISEASE(ScaiCorpus):
    """
       Original SCAI disease corpus containing disease annotations.

       For further information see Gurulingappa et al.:
        An Empirical Evaluation of Resources for the Identification of Diseases and Adverse Effects in Biomedical Literature
        https://pub.uni-bielefeld.de/record/2603398
    """

    def __init__(self, *args, **kwargs):
        super().__init__(*args, **kwargs)

    def download_corpus(self, data_dir: Path) -> Path:
        return self.perform_corpus_download(data_dir)

    @staticmethod
    def perform_corpus_download(data_dir: Path) -> Path:
        original_directory = data_dir / "original"
        os.makedirs(str(original_directory), exist_ok=True)

        url = "https://www.scai.fraunhofer.de/content/dam/scai/de/downloads/bioinformatik/Disease-ae-corpus.iob"
        data_path = cached_path(url, original_directory)

        return data_path


class HUNER_CHEMICAL_SCAI(HunerDataset):
    """
        HUNER version of the SCAI chemicals corpus containing chemical annotations.
    """

    def __init__(self, *args, **kwargs):
        super().__init__(*args, **kwargs)

    @staticmethod
    def split_url() -> str:
        return "https://raw.githubusercontent.com/hu-ner/huner/master/ner_scripts/splits/scai_chemicals"

    def to_internal(self, data_dir: Path) -> InternalBioNerDataset:
        original_file = SCAI_CHEMICALS.perform_corpus_download(data_dir)
        corpus = ScaiCorpus.parse_input_file(original_file)

        # Map all entities to chemicals
        entity_mapping = {
            "FAMILY": CHEMICAL_TAG,
            "TRIVIALVAR": CHEMICAL_TAG,
            "PARTIUPAC": CHEMICAL_TAG,
            "TRIVIAL": CHEMICAL_TAG,
            "ABBREVIATION": CHEMICAL_TAG,
            "IUPAC": CHEMICAL_TAG,
            "MODIFIER": CHEMICAL_TAG,
            "SUM": CHEMICAL_TAG,
        }

        return filter_and_map_entities(corpus, entity_mapping)


class HUNER_DISEASE_SCAI(HunerDataset):
    """
        HUNER version of the SCAI chemicals corpus containing chemical annotations.
    """

    def __init__(self, *args, **kwargs):
        super().__init__(*args, **kwargs)

    @staticmethod
    def split_url() -> str:
        return "https://raw.githubusercontent.com/hu-ner/huner/master/ner_scripts/splits/scai_disease"

    def to_internal(self, data_dir: Path) -> InternalBioNerDataset:
        original_file = SCAI_DISEASE.perform_corpus_download(data_dir)
        corpus = ScaiCorpus.parse_input_file(original_file)

        # Map all entities to disease
        entity_mapping = {"DISEASE": DISEASE_TAG, "ADVERSE": DISEASE_TAG}

        return filter_and_map_entities(corpus, entity_mapping)


class OSIRIS(ColumnCorpus):
    """
       Original OSIRIS corpus containing variation and gene annotations.

       For further information see Furlong et al.:
          Osiris v1.2: a named entity recognition system for sequence variants of genes in biomedical literature
          https://www.ncbi.nlm.nih.gov/pubmed/18251998
    """

    def __init__(
        self,
        base_path: Union[str, Path] = None,
        in_memory: bool = True,
        sentence_splitter: SentenceSplitter = None,
        load_original_unfixed_annotation=False,
    ):
        """
           :param base_path: Path to the corpus on your machine
           :param in_memory: If True, keeps dataset in memory giving speedups in training.
           :param sentence_splitter: Implementation of :class:`SentenceSplitter` which
                segments documents into sentences and tokens (default :class:`SciSpacySentenceSplitter`)
           :param load_original_unfixed_annotation: The original annotation of Osiris
                erroneously annotates two sentences as a protein. Set to True if you don't
                want the fixed version.
           """

        if type(base_path) == str:
            base_path: Path = Path(base_path)

        # column format
        columns = {0: "text", 1: "ner", 2: ColumnDataset.SPACE_AFTER_KEY}

        # this dataset name
        dataset_name = self.__class__.__name__.lower()

        # default dataset folder is the cache root
        if not base_path:
            base_path = Path(flair.cache_root) / "datasets"
        data_folder = base_path / dataset_name

        if sentence_splitter is None:
            sentence_splitter = SciSpacySentenceSplitter()

        train_file = data_folder / f"{sentence_splitter.name}_train.conll"

        if not (train_file.exists()):
            corpus_folder = self.download_dataset(data_folder)
            corpus_data = self.parse_dataset(
                corpus_folder, fix_annotation=not load_original_unfixed_annotation
            )

            conll_writer = CoNLLWriter(sentence_splitter=sentence_splitter)
            conll_writer.write_to_conll(corpus_data, train_file)

        super(OSIRIS, self).__init__(
            data_folder, columns, tag_to_bioes="ner", in_memory=in_memory
        )

    @classmethod
    def download_dataset(cls, data_dir: Path) -> Path:
        url = "http://ibi.imim.es/OSIRIScorpusv02.tar"
        data_path = cached_path(url, data_dir)
        unpack_file(data_path, data_dir)

        return data_dir / "OSIRIScorpusv02"

    @classmethod
    def parse_dataset(cls, corpus_folder: Path, fix_annotation=True):
        documents = {}
        entities_per_document = {}

        input_files = [
            file
            for file in os.listdir(str(corpus_folder))
            if file.endswith(".txt") and not file.startswith("README")
        ]
        for text_file in input_files:

            with open(os.path.join(str(corpus_folder), text_file)) as text_reader:
                document_text = text_reader.read()
                if not document_text:
                    continue

                article_parts = document_text.split("\n\n")
                document_id = article_parts[0]
                text_offset = document_text.find(article_parts[1])
                document_text = (article_parts[1] + "  " + article_parts[2]).strip()

            with open(os.path.join(str(corpus_folder), text_file + ".ann")) as ann_file:
                entities = []

                tree = etree.parse(ann_file)
                for annotation in tree.xpath(".//Annotation"):
                    entity_type = annotation.get("type")
                    if entity_type == "file":
                        continue

                    start, end = annotation.get("span").split("..")
                    start, end = int(start), int(end)

                    if (
                        fix_annotation
                        and text_file == "article46.txt"
                        and start == 289
                        and end == 644
                    ):
                        end = 295

                    entities.append(
                        Entity((start - text_offset, end - text_offset), entity_type)
                    )

            documents[document_id] = document_text
            entities_per_document[document_id] = entities

        return InternalBioNerDataset(
            documents=documents, entities_per_document=entities_per_document
        )


class HUNER_GENE_OSIRIS(HunerDataset):
    """
        HUNER version of the OSIRIS corpus containing (only) gene annotations.

    """

    def __init__(self, *args, **kwargs):
        super().__init__(*args, **kwargs)

    @staticmethod
    def split_url() -> str:
        return "https://raw.githubusercontent.com/hu-ner/huner/master/ner_scripts/splits/osiris"

    def to_internal(self, data_dir: Path) -> InternalBioNerDataset:
        original_file = OSIRIS.download_dataset(data_dir)
        corpus = OSIRIS.parse_dataset(original_file)

        entity_type_mapping = {"ge": GENE_TAG}
        return filter_and_map_entities(corpus, entity_type_mapping)


class S800(ColumnCorpus):
    """
        S800 corpus
        For further information see Pafilis et al.:
          The SPECIES and ORGANISMS Resources for Fast and Accurate Identification of Taxonomic Names in Text
          http://www.plosone.org/article/info:doi%2F10.1371%2Fjournal.pone.0065390
    """

    def __init__(
        self,
        base_path: Union[str, Path] = None,
        in_memory: bool = True,
        sentence_splitter: SentenceSplitter = None,
    ):
        """
           :param base_path: Path to the corpus on your machine
           :param in_memory: If True, keeps dataset in memory giving speedups in training.
           :param sentence_splitter: Implementation of :class:`SentenceSplitter` which segments documents
                into sentences and tokens (default :class:`SciSpacySentenceSplitter`)
           """

        if type(base_path) == str:
            base_path: Path = Path(base_path)

        # column format
        columns = {0: "text", 1: "ner", 2: ColumnDataset.SPACE_AFTER_KEY}

        # this dataset name
        dataset_name = self.__class__.__name__.lower()

        # default dataset folder is the cache root
        if not base_path:
            base_path = Path(flair.cache_root) / "datasets"
        data_folder = base_path / dataset_name

        if sentence_splitter is None:
            sentence_splitter = SciSpacySentenceSplitter()

        train_file = data_folder / f"{sentence_splitter.name}_train.conll"

        if not (train_file.exists()):
            download_dir = data_folder / "original"
            os.makedirs(download_dir, exist_ok=True)
            self.download_dataset(download_dir)

            all_data = self.parse_dataset(download_dir)

            conll_writer = CoNLLWriter(sentence_splitter=sentence_splitter)
            conll_writer.write_to_conll(all_data, train_file)

        super(S800, self).__init__(
            data_folder, columns, tag_to_bioes="ner", in_memory=in_memory
        )

    @staticmethod
    def download_dataset(data_dir: Path):
        data_url = "https://species.jensenlab.org/files/S800-1.0.tar.gz"
        data_path = cached_path(data_url, data_dir)
        unpack_file(data_path, data_dir)

    @staticmethod
    def parse_dataset(data_dir: Path) -> InternalBioNerDataset:
        entities_per_document = defaultdict(list)
        texts_per_document = {}
        with (data_dir / "S800.tsv").open() as f:
            for line in f:
                fields = line.strip().split("\t")
                if not fields:
                    continue
                fname, pmid = fields[1].split(":")
                start, end = int(fields[2]), int(fields[3])

                if start == end:
                    continue

                entities_per_document[fname].append(Entity((start, end), "Species"))

        for fname in entities_per_document:
            with (data_dir / "abstracts" / fname).with_suffix(".txt").open() as f:
                texts_per_document[fname] = f.read()

        return InternalBioNerDataset(
            documents=texts_per_document, entities_per_document=entities_per_document
        )


class HUNER_SPECIES_S800(HunerDataset):
    """
        HUNER version of the S800 corpus containing species annotations.
    """
    def __init__(self, *args, **kwargs):
        super().__init__(*args, **kwargs)

    @staticmethod
    def split_url() -> str:
        return "https://raw.githubusercontent.com/hu-ner/huner/master/ner_scripts/splits/s800"

    def to_internal(self, data_dir: Path) -> InternalBioNerDataset:
        S800.download_dataset(data_dir)
        data = S800.parse_dataset(data_dir)
        data = filter_and_map_entities(data, {"Species": SPECIES_TAG})

        return data


class GPRO(ColumnCorpus):
    """
       Original GPRO corpus containing gene annotations.

       For further information see:
            https://biocreative.bioinformatics.udel.edu/tasks/biocreative-v/gpro-detailed-task-description/
    """

    def __init__(
        self,
        base_path: Union[str, Path] = None,
        in_memory: bool = True,
        sentence_splitter: SentenceSplitter = None,
    ):
        """
           :param base_path: Path to the corpus on your machine
           :param in_memory: If True, keeps dataset in memory giving speedups in training.
           :param sentence_splitter: Implementation of :class:`SentenceSplitter` which segments documents
                into sentences and tokens (default :class:`SciSpacySentenceSplitter`)
           """

        if type(base_path) == str:
            base_path: Path = Path(base_path)

        # column format
        columns = {0: "text", 1: "ner", 2: ColumnDataset.SPACE_AFTER_KEY}

        # this dataset name
        dataset_name = self.__class__.__name__.lower()

        # default dataset folder is the cache root
        if not base_path:
            base_path = Path(flair.cache_root) / "datasets"
        data_folder = base_path / dataset_name

        if sentence_splitter is None:
            sentence_splitter = SciSpacySentenceSplitter()

        train_file = data_folder / f"{sentence_splitter.name}_train.conll"
        dev_file = data_folder / f"{sentence_splitter.name}_dev.conll"

        if not (train_file.exists() and dev_file.exists()):
            train_folder = self.download_train_corpus(data_folder)
            train_text_file = train_folder / "chemdner_patents_train_text.txt"
            train_ann_file = train_folder / "chemdner_gpro_gold_standard_train_v02.tsv"
            train_data = self.parse_input_file(train_text_file, train_ann_file)

            dev_folder = self.download_dev_corpus(data_folder)
            dev_text_file = dev_folder / "chemdner_patents_development_text.txt"
            dev_ann_file = dev_folder / "chemdner_gpro_gold_standard_development.tsv"
            dev_data = self.parse_input_file(dev_text_file, dev_ann_file)

            conll_writer = CoNLLWriter(sentence_splitter=sentence_splitter)
            conll_writer.write_to_conll(train_data, train_file)
            conll_writer.write_to_conll(dev_data, dev_file)

        super(GPRO, self).__init__(
            data_folder, columns, tag_to_bioes="ner", in_memory=in_memory
        )

    @classmethod
    def download_train_corpus(cls, data_dir: Path) -> Path:
        corpus_dir = data_dir / "original"
        os.makedirs(str(corpus_dir), exist_ok=True)

        train_url = "https://biocreative.bioinformatics.udel.edu/media/store/files/2015/gpro_training_set_v02.tar.gz"
        data_path = cached_path(train_url, corpus_dir)
        unpack_file(data_path, corpus_dir)

        return corpus_dir / "gpro_training_set_v02"

    @classmethod
    def download_dev_corpus(cls, data_dir) -> Path:
        corpus_dir = data_dir / "original"
        os.makedirs(str(corpus_dir), exist_ok=True)

        dev_url = "https://biocreative.bioinformatics.udel.edu/media/store/files/2015/gpro_development_set.tar.gz"
        data_path = cached_path(dev_url, corpus_dir)
        unpack_file(data_path, corpus_dir)

        return corpus_dir / "gpro_development_set"

    @staticmethod
    def parse_input_file(text_file: Path, ann_file: Path) -> InternalBioNerDataset:
        documents = {}
        entities_per_document = {}

        document_title_length = {}

        with open(str(text_file), "r") as text_reader:
            for line in text_reader:
                if not line:
                    continue

                document_id, title, abstract = line.split("\t")
                documents[document_id] = title + " " + abstract
                document_title_length[document_id] = len(title) + 1

                entities_per_document[document_id] = []

        with open(str(ann_file), "r") as ann_reader:
            for line in ann_reader:
                if not line:
                    continue

                columns = line.split("\t")
                document_id = columns[0]
                start, end = int(columns[2]), int(columns[3])

                if columns[1] == "A":
                    start = start + document_title_length[document_id]
                    end = end + document_title_length[document_id]

                entities_per_document[document_id].append(
                    Entity((start, end), GENE_TAG)
                )

                document_text = documents[document_id]
                assert columns[4] == document_text[start:end]

        return InternalBioNerDataset(
            documents=documents, entities_per_document=entities_per_document
        )


class HUNER_GENE_GPRO(HunerDataset):
    """
        HUNER version of the GPRO corpus containing gene annotations.
    """

    def __init__(self, *args, **kwargs):
        super().__init__(*args, **kwargs)

    @staticmethod
    def split_url() -> str:
        return "https://raw.githubusercontent.com/hu-ner/huner/master/ner_scripts/splits/gpro"

    def to_internal(self, data_dir: Path) -> InternalBioNerDataset:
        train_folder = GPRO.download_train_corpus(data_dir)
        train_text_file = train_folder / "chemdner_patents_train_text.txt"
        train_ann_file = train_folder / "chemdner_gpro_gold_standard_train_v02.tsv"
        train_data = GPRO.parse_input_file(train_text_file, train_ann_file)

        dev_folder = GPRO.download_dev_corpus(data_dir)
        dev_text_file = dev_folder / "chemdner_patents_development_text.txt"
        dev_ann_file = dev_folder / "chemdner_gpro_gold_standard_development.tsv"
        dev_data = GPRO.parse_input_file(dev_text_file, dev_ann_file)

        return merge_datasets([train_data, dev_data])


class DECA(ColumnCorpus):
    """
          Original DECA corpus containing gene annotations.

          For further information see Wang et al.:
             Disambiguating the species of biomedical named entities using natural language parsers
             https://www.ncbi.nlm.nih.gov/pmc/articles/PMC2828111/
    """

    def __init__(
        self,
        base_path: Union[str, Path] = None,
        in_memory: bool = True,
        sentence_splitter: SentenceSplitter = None,
    ):
        """
           :param base_path: Path to the corpus on your machine
           :param in_memory: If True, keeps dataset in memory giving speedups in training.
           :param sentence_splitter: Implementation of :class:`SentenceSplitter` which segments
                documents into sentences and tokens (default BioSpacySentenceSpliiter)
           """

        if type(base_path) == str:
            base_path: Path = Path(base_path)

        # column format
        columns = {0: "text", 1: "ner", 2: ColumnDataset.SPACE_AFTER_KEY}

        # this dataset name
        dataset_name = self.__class__.__name__.lower()

        # default dataset folder is the cache root
        if not base_path:
            base_path = Path(flair.cache_root) / "datasets"
        data_folder = base_path / dataset_name

        if sentence_splitter is None:
            sentence_splitter = SciSpacySentenceSplitter()

        train_file = data_folder / "train.conll"

        if not train_file.exists():
            corpus_dir = self.download_corpus(data_folder)
            text_dir = corpus_dir / "text"
            gold_file = corpus_dir / "gold.txt"

            corpus_data = self.parse_corpus(text_dir, gold_file)
            conll_writer = CoNLLWriter(sentence_splitter=sentence_splitter)
            conll_writer.write_to_conll(corpus_data, train_file)

        super(DECA, self).__init__(
            data_folder, columns, tag_to_bioes="ner", in_memory=in_memory
        )

    @classmethod
    def download_corpus(cls, data_dir: Path) -> Path:
        url = "http://www.nactem.ac.uk/deca/species_corpus_0.2.tar.gz"
        data_path = cached_path(url, data_dir)
        unpack_file(data_path, data_dir)

        return data_dir / "species_corpus_0.2"

    @staticmethod
    def parse_corpus(text_dir: Path, gold_file: Path) -> InternalBioNerDataset:
        documents = {}
        entities_per_document = {}

        text_files = [
            file for file in os.listdir(str(text_dir)) if not file.startswith(".")
        ]

        for file in text_files:
            document_id = file.strip(".txt")
            with open(os.path.join(str(text_dir), file), "r") as text_file:
                documents[document_id] = text_file.read().strip()
                entities_per_document[document_id] = []

        with open(str(gold_file), "r") as gold_reader:
            for line in gold_reader:
                if not line:
                    continue
                columns = line.strip().split("\t")

                document_id = columns[0].strip(".txt")
                start, end = int(columns[1]), int(columns[2])

                entities_per_document[document_id].append(
                    Entity((start, end), GENE_TAG)
                )

                document_text = documents[document_id]
                assert document_text[start:end] == columns[3]

        return InternalBioNerDataset(
            documents=documents, entities_per_document=entities_per_document
        )


class HUNER_GENE_DECA(HunerDataset):
    """
        HUNER version of the DECA corpus containing gene annotations.
    """

    def __init__(self, *args, **kwargs):
        super().__init__(*args, **kwargs)

    @staticmethod
    def split_url() -> str:
        return "https://raw.githubusercontent.com/hu-ner/huner/master/ner_scripts/splits/deca"

    def to_internal(self, data_dir: Path) -> InternalBioNerDataset:
        corpus_dir = DECA.download_corpus(data_dir)
        text_dir = corpus_dir / "text"
        gold_file = corpus_dir / "gold.txt"

        return DECA.parse_corpus(text_dir, gold_file)


class FSU(ColumnCorpus):
    """
          Original FSU corpus containing protein and derived annotations.

          For further information see Hahn et al.:
            A proposal for a configurable silver standard
            https://www.aclweb.org/anthology/W10-1838/
    """

    def __init__(self, base_path: Union[str, Path] = None, in_memory: bool = True):
        """
           :param base_path: Path to the corpus on your machine
           :param in_memory: If True, keeps dataset in memory giving speedups in training.
           """

        if type(base_path) == str:
            base_path: Path = Path(base_path)

        # column format
        columns = {0: "text", 1: "ner", 2: ColumnDataset.SPACE_AFTER_KEY}

        # this dataset name
        dataset_name = self.__class__.__name__.lower()

        # default dataset folder is the cache root
        if not base_path:
            base_path = Path(flair.cache_root) / "datasets"
        data_folder = base_path / dataset_name

        sentence_splitter = TagSentenceSplitter(
            tag=SENTENCE_TAG, tokenizer=SpaceTokenizer()
        )
        train_file = data_folder / f"{sentence_splitter.name}_train.conll"

        if not train_file.exists():
            corpus_dir = self.download_corpus(data_folder)
            corpus_data = self.parse_corpus(corpus_dir, SENTENCE_TAG)

            conll_writer = CoNLLWriter(sentence_splitter=sentence_splitter)
            conll_writer.write_to_conll(corpus_data, train_file)

        super(FSU, self).__init__(
            data_folder, columns, tag_to_bioes="ner", in_memory=in_memory
        )

    @classmethod
    def download_corpus(cls, data_dir: Path) -> Path:
        url = "https://julielab.de/downloads/resources/fsu_prge_release_v1_0.tgz"
        data_path = cached_path(url, data_dir)
        unpack_file(data_path, data_dir, mode="targz")

        return data_dir / "fsu-prge-release-v1.0"

    @staticmethod
    def parse_corpus(
        corpus_dir: Path, sentence_separator: str
    ) -> InternalBioNerDataset:
        documents = {}
        entities_per_document = {}

        for subcorpus in corpus_dir.iterdir():
            if not subcorpus.is_dir():
                continue
            for doc in (subcorpus / "mmax").iterdir():
                if not doc.is_dir():
                    continue
                try:
                    with open(doc / "Basedata" / "Basedata.xml", "r") as word_f:
                        word_tree = etree.parse(word_f)
                    with open(doc / "Markables" / "sentence.xml", "r") as sentence_f:
                        sentence_tree = etree.parse(sentence_f).getroot()
                    with open(doc / "Markables" / "proteins.xml", "r") as protein_f:
                        protein_tree = etree.parse(protein_f).getroot()
                    with open(doc / "Basedata.uri", "r") as id_f:
                        document_id = id_f.read().strip()
                except FileNotFoundError:
                    # Incomplete article
                    continue
                except XMLSyntaxError:
                    # Invalid XML syntax
                    continue

                word_to_id = {}
                words = []
                for i, token in enumerate(word_tree.xpath(".//word")):
                    words += [token.text]
                    word_to_id[token.get("id")] = i
                word_pos = [(0, 0) for _ in words]

                sentences_id_span = sorted(
                    [
                        (int(sentence.get("id").split("_")[-1]), sentence.get("span"))
                        for sentence in sentence_tree
                    ]
                )

                sentences = []
                for j, sentence in enumerate(sentences_id_span):
                    tmp_sentence = []
                    akt_pos = 0
                    start = word_to_id[sentence[1].split("..")[0]]
                    end = word_to_id[sentence[1].split("..")[1]]
                    for i in range(start, end + 1):
                        tmp_sentence += [words[i]]
                        word_pos[i] = (j, akt_pos)
                        akt_pos += len(words[i]) + 1
                    sentences += [tmp_sentence]

                pre_entities = [[] for _ in sentences]
                for protein in protein_tree:
                    for span in protein.get("span").split(","):
                        start = word_to_id[span.split("..")[0]]
                        end = word_to_id[span.split("..")[-1]]
                        pre_entities[word_pos[start][0]] += [
                            (
                                word_pos[start][1],
                                word_pos[end][1] + len(words[end]),
                                protein.get("proteins"),
                            )
                        ]

                sentences = [" ".join(sentence) for sentence in sentences]
                document = sentence_separator.join(sentences)

                entities = []
                sent_offset = 0
                for sentence, sent_entities in zip(sentences, pre_entities):
                    entities += [
                        Entity(
                            (entity[0] + sent_offset, entity[1] + sent_offset),
                            entity[2],
                        )
                        for entity in sent_entities
                    ]
                    sent_offset += len(sentence) + len(sentence_separator)

                documents[document_id] = document
                entities_per_document[document_id] = entities

        return InternalBioNerDataset(
            documents=documents, entities_per_document=entities_per_document
        )


class HUNER_GENE_FSU(HunerDataset):
    """
        HUNER version of the FSU corpus containing (only) gene annotations.
    """

    def __init__(self, *args, **kwargs):
        super().__init__(*args, **kwargs)

    @staticmethod
    def split_url() -> str:
        return "https://raw.githubusercontent.com/hu-ner/huner/master/ner_scripts/splits/fsu"

    def get_corpus_sentence_splitter(self) -> SentenceSplitter:
        return TagSentenceSplitter(tag=SENTENCE_TAG, tokenizer=SciSpacyTokenizer())

    def to_internal(self, data_dir: Path) -> InternalBioNerDataset:
        corpus_dir = FSU.download_corpus(data_dir)

        sentence_separator = " "
        if isinstance(self.sentence_splitter, TagSentenceSplitter):
            sentence_separator = self.sentence_splitter.tag

        corpus = FSU.parse_corpus(corpus_dir, sentence_separator)

        entity_type_mapping = {
            "protein": GENE_TAG,
            "protein_familiy_or_group": GENE_TAG,
            "protein_complex": GENE_TAG,
            "protein_variant": GENE_TAG,
            "protein_enum": GENE_TAG,
        }
        return filter_and_map_entities(corpus, entity_type_mapping)


class CRAFT(ColumnCorpus):
    """
          Original CRAFT corpus (version 2.0) containing all but the coreference and sections/typography annotations.

          For further information see Bada et al.:
            Concept annotation in the craft corpus
            https://bmcbioinformatics.biomedcentral.com/articles/10.1186/1471-2105-13-161
    """

    def __init__(
        self,
        base_path: Union[str, Path] = None,
        in_memory: bool = True,
        sentence_splitter: SentenceSplitter = None,
    ):
        """
           :param base_path: Path to the corpus on your machine
           :param in_memory: If True, keeps dataset in memory giving speedups in training.
           :param sentence_splitter: Implementation of :class:`SentenceSplitter` which segments documents
                into sentences and tokens (default :class:`SciSpacySentenceSplitter`)
           """

        if type(base_path) == str:
            base_path: Path = Path(base_path)

        # column format
        columns = {0: "text", 1: "ner", 2: ColumnDataset.SPACE_AFTER_KEY}

        # this dataset name
        dataset_name = self.__class__.__name__.lower()

        # default dataset folder is the cache root
        if not base_path:
            base_path = Path(flair.cache_root) / "datasets"
        data_folder = base_path / dataset_name

        if sentence_splitter is None:
            sentence_splitter = SciSpacySentenceSplitter()

        train_file = data_folder / f"{sentence_splitter.name}_train.conll"

        if not train_file.exists():
            corpus_dir = self.download_corpus(data_folder)
            corpus_data = self.parse_corpus(corpus_dir)

            conll_writer = CoNLLWriter(sentence_splitter=sentence_splitter)
            conll_writer.write_to_conll(corpus_data, train_file)

        super(CRAFT, self).__init__(
            data_folder, columns, tag_to_bioes="ner", in_memory=in_memory
        )

    @classmethod
    def download_corpus(cls, data_dir: Path) -> Path:
        url = "http://sourceforge.net/projects/bionlp-corpora/files/CRAFT/v2.0/craft-2.0.tar.gz/download"
        data_path = cached_path(url, data_dir)
        unpack_file(data_path, data_dir, mode="targz")

        return data_dir / "craft-2.0"

    @staticmethod
    def parse_corpus(corpus_dir: Path) -> InternalBioNerDataset:
        documents = {}
        entities_per_document = {}

        text_dir = corpus_dir / "articles" / "txt"
        document_texts = [doc for doc in text_dir.iterdir() if doc.name[-4:] == ".txt"]
        annotation_dirs = [
            path
            for path in (corpus_dir / "xml").iterdir()
            if path.name not in ["sections-and-typography", "coreference"]
        ]

        for doc in Tqdm.tqdm(document_texts, desc="Converting to internal"):
            document_id = doc.name.split(".")[0]

            with open(doc, "r") as f_txt:
                documents[document_id] = f_txt.read()

            entities = []

            for annotation_dir in annotation_dirs:
                with open(
                    annotation_dir / (doc.name + ".annotations.xml"), "r"
                ) as f_ann:
                    ann_tree = etree.parse(f_ann)
                for annotation in ann_tree.xpath("//annotation"):
                    for span in annotation.xpath("span"):
                        start = int(span.get("start"))
                        end = int(span.get("end"))
                        entities += [Entity((start, end), annotation_dir.name)]

            entities_per_document[document_id] = entities

        return InternalBioNerDataset(
            documents=documents, entities_per_document=entities_per_document
        )


class BIOSEMANTICS(ColumnCorpus):
    """
          Original Biosemantics corpus.

          For further information see Akhondi et al.:
            Annotated chemical patent corpus: a gold standard for text mining
            https://www.ncbi.nlm.nih.gov/pmc/articles/PMC4182036/
    """

    def __init__(
        self,
        base_path: Union[str, Path] = None,
        in_memory: bool = True,
        sentence_splitter: SentenceSplitter = None,
    ):
        """
        :param base_path: Path to the corpus on your machine
        :param in_memory: If True, keeps dataset in memory giving speedups in training.
        :param sentence_splitter: Implementation of :class:`SentenceSplitter` which segments documents
            into sentences and tokens (default :class:`SciSpacySentenceSplitter`)
        """
        if type(base_path) == str:
            base_path: Path = Path(base_path)

        # column format
        columns = {0: "text", 1: "ner", 2: ColumnDataset.SPACE_AFTER_KEY}

        # this dataset name
        dataset_name = self.__class__.__name__.lower()

        # default dataset folder is the cache root
        if not base_path:
            base_path = Path(flair.cache_root) / "datasets"
        data_folder = base_path / dataset_name

        if sentence_splitter is None:
            sentence_splitter = SciSpacySentenceSplitter()

        train_file = data_folder / f"{sentence_splitter.name}_train.conll"

        if not (train_file.exists()):
            corpus_dir = self.download_dataset(data_folder)
            full_dataset = self.parse_dataset(corpus_dir)

            conll_writer = CoNLLWriter(sentence_splitter=sentence_splitter)
            conll_writer.write_to_conll(full_dataset, train_file)

        super(BIOSEMANTICS, self).__init__(
            data_folder, columns, tag_to_bioes="ner", in_memory=in_memory
        )

    @staticmethod
    def download_dataset(data_dir: Path) -> Path:
        data_url = "http://biosemantics.org/PatentCorpus/Patent_Corpus.rar"
        data_path = cached_path(data_url, data_dir)
        unpack_file(data_path, data_dir)

        return data_dir / "Patent_Corpus"

    @staticmethod
    def parse_dataset(data_dir: Path) -> InternalBioNerDataset:
        base_folder = data_dir / "Full_set"

        dirs = [
            file
            for file in os.listdir(str(base_folder))
            if os.path.isdir(os.path.join(str(base_folder), file))
        ]

        text_files = []
        for directory in dirs:
            text_files += [
                os.path.join(str(base_folder), directory, file)
                for file in os.listdir(os.path.join(str(base_folder), directory))
                if file[-4:] == ".txt"
            ]
        text_files = sorted(text_files)

        documents = {}
        entities_per_document = {}

        for text_file in sorted(text_files):
            document_id = os.path.basename(text_file).split("_")[0]
            with open(text_file, "r") as file_reader:
                file_text = file_reader.read().replace("\n", " ")

            offset = 0
            document_text = ""
            if document_id in documents:
                document_text = documents[document_id] + " "
                offset = len(document_text)

            tmp_document_text = document_text + file_text

            entities = []
            dirty_file = False
            with open(text_file[:-4] + ".ann") as file_reader:
                for line in file_reader:
                    if line[-1] == "\n":
                        line = line[:-1]
                    if not line:
                        continue

                    columns = line.split("\t")
                    mid = columns[1].split()
                    # if len(mid) != 3:
                    #     continue

                    entity_type, start, end = mid[0], mid[1], mid[2]
                    start, end = int(start.split(";")[0]), int(end.split(";")[0])

                    if start == end:
                        continue

                    # Try to fix entity offsets
                    if tmp_document_text[offset + start : offset + end] != columns[2]:
                        alt_text = tmp_document_text[
                            offset + start : offset + start + len(columns[2])
                        ]
                        if alt_text == columns[2]:
                            end = start + len(columns[2])

                    if file_text[start:end] != columns[2]:
                        dirty_file = True
                        continue

                    if tmp_document_text[offset + start : offset + end] != columns[2]:
                        dirty_file = True
                        continue

                    entities.append(Entity((offset + start, offset + end), entity_type))

            if not dirty_file:
                documents[document_id] = tmp_document_text
                if document_id in entities_per_document:
                    entities_per_document[document_id] += entities
                else:
                    entities_per_document[document_id] = entities

        return InternalBioNerDataset(
            documents=documents, entities_per_document=entities_per_document
        )


class BC2GM(ColumnCorpus):
    """
        Original BioCreative-II-GM corpus containing gene annotations.

        For further information see Smith et al.:
            Overview of BioCreative II gene mention recognition
            https://www.ncbi.nlm.nih.gov/pmc/articles/PMC2559986/
    """

    def __init__(
        self,
        base_path: Union[str, Path] = None,
        in_memory: bool = True,
        sentence_splitter: Callable[[str], Tuple[List[str], List[int]]] = None,
    ):
        """
        :param base_path: Path to the corpus on your machine
        :param in_memory: If True, keeps dataset in memory giving speedups in training.
        :param sentence_splitter: Implementation of :class:`SentenceSplitter` which segments documents
            into sentences and tokens (default :class:`SciSpacySentenceSplitter`)
        """
        if type(base_path) == str:
            base_path: Path = Path(base_path)

        # column format
        columns = {0: "text", 1: "ner", 2: ColumnDataset.SPACE_AFTER_KEY}

        # this dataset name
        dataset_name = self.__class__.__name__.lower()

        # default dataset folder is the cache root
        if not base_path:
            base_path = Path(flair.cache_root) / "datasets"
        data_folder = base_path / dataset_name

        if sentence_splitter is None:
            sentence_splitter = SciSpacySentenceSplitter()

        train_file = data_folder / f"{sentence_splitter.name}_train.conll"
        test_file = data_folder / f"{sentence_splitter.name}_test.conll"

        if not (train_file.exists() and test_file.exists()):
            data_folder = self.download_dataset(data_folder)
            train_data = self.parse_train_dataset(data_folder)
            test_data = self.parse_test_dataset(data_folder)

            conll_writer = CoNLLWriter(sentence_splitter=sentence_splitter)
            conll_writer.write_to_conll(train_data, train_file)
            conll_writer.write_to_conll(test_data, test_file)

        super(BC2GM, self).__init__(
            data_folder, columns, tag_to_bioes="ner", in_memory=in_memory
        )

    @staticmethod
    def download_dataset(data_dir: Path) -> Path:
        data_url = "https://biocreative.bioinformatics.udel.edu/media/store/files/2011/bc2GMtrain_1.1.tar.gz"
        data_path = cached_path(data_url, data_dir)
        unpack_file(data_path, data_dir)

        data_url = "https://biocreative.bioinformatics.udel.edu/media/store/files/2011/bc2GMtest_1.0.tar.gz"
        data_path = cached_path(data_url, data_dir)
        unpack_file(data_path, data_dir)

        return data_dir

    @classmethod
    def parse_train_dataset(cls, data_folder: Path) -> InternalBioNerDataset:
        train_text_file = data_folder / "bc2geneMention" / "train" / "train.in"
        train_ann_file = data_folder / "bc2geneMention" / "train" / "GENE.eval"

        return cls.parse_dataset(train_text_file, train_ann_file)

    @classmethod
    def parse_test_dataset(cls, data_folder: Path) -> InternalBioNerDataset:
        test_text_file = data_folder / "BC2GM" / "test" / "test.in"
        test_ann_file = data_folder / "BC2GM" / "test" / "GENE.eval"

        return cls.parse_dataset(test_text_file, test_ann_file)

    @staticmethod
    def parse_dataset(text_file: Path, ann_file: Path) -> InternalBioNerDataset:
        documents = {}
        entities_per_document = {}

        with open(str(text_file), "r") as text_file_reader:
            for line in text_file_reader:
                line = line.strip()
                offset = line.find(" ")
                document_id = line[:offset]
                document_text = line[offset + 1 :]
                documents[document_id] = document_text
                entities_per_document[document_id] = []

        with open(str(ann_file), "r") as ann_file_reader:
            for line in ann_file_reader:
                columns = line.strip().split("|")
                document_id = columns[0]
                document_text = documents[document_id]

                start_idx, end_idx = [int(i) for i in columns[1].split()]

                non_whitespaces_chars = 0
                new_start_idx = None
                new_end_idx = None
                for i, char in enumerate(document_text):
                    if char != " ":
                        non_whitespaces_chars += 1
                    if new_start_idx is None and non_whitespaces_chars == start_idx + 1:
                        new_start_idx = i
                    if non_whitespaces_chars == end_idx + 1:
                        new_end_idx = i + 1
                        break

                mention_text = document_text[new_start_idx:new_end_idx]
                if mention_text != columns[2] and mention_text.startswith("/"):
                    # There is still one illegal annotation in the file ..
                    new_start_idx += 1

                entities_per_document[document_id].append(
                    Entity((new_start_idx, new_end_idx), GENE_TAG)
                )

                assert document_text[new_start_idx:new_end_idx] == columns[2]

        return InternalBioNerDataset(
            documents=documents, entities_per_document=entities_per_document
        )


class HUNER_GENE_BC2GM(HunerDataset):
    """
        HUNER version of the BioCreative-II-GM corpus containing gene annotations.
    """

    def __init__(self, *args, **kwargs):
        super().__init__(
            *args, **kwargs,
        )

    @staticmethod
    def split_url() -> str:
        return "https://raw.githubusercontent.com/hu-ner/huner/master/ner_scripts/splits/bc2gm"

    def to_internal(self, data_dir: Path) -> InternalBioNerDataset:
        data_dir = BC2GM.download_dataset(data_dir)
        train_data = BC2GM.parse_train_dataset(data_dir)
        test_data = BC2GM.parse_test_dataset(data_dir)

        return merge_datasets([train_data, test_data])


class CEMP(ColumnCorpus):
    """
       Original CEMP corpus containing chemical annotations.

       For further information see:
            https://biocreative.bioinformatics.udel.edu/tasks/biocreative-v/cemp-detailed-task-description/
    """

    def __init__(
        self,
        base_path: Union[str, Path] = None,
        in_memory: bool = True,
        sentence_splitter: Callable[[str], Tuple[List[str], List[int]]] = None,
    ):
        """
           :param base_path: Path to the corpus on your machine
           :param in_memory: If True, keeps dataset in memory giving speedups in training.
           :param sentence_splitter: Implementation of :class:`SentenceSplitter` which segments
                documents into sentences and tokens (default :class:`SciSpacySentenceSplitter`)
           """

        if type(base_path) == str:
            base_path: Path = Path(base_path)

        # column format
        columns = {0: "text", 1: "ner", 2: ColumnDataset.SPACE_AFTER_KEY}

        # this dataset name
        dataset_name = self.__class__.__name__.lower()

        # default dataset folder is the cache root
        if not base_path:
            base_path = Path(flair.cache_root) / "datasets"
        data_folder = base_path / dataset_name

        if sentence_splitter is None:
            sentence_splitter = SciSpacySentenceSplitter()

        train_file = data_folder / f"{sentence_splitter.name}_train.conll"
        dev_file = data_folder / f"{sentence_splitter.name}_dev.conll"

        if not (train_file.exists() and dev_file.exists()):
            train_folder = self.download_train_corpus(data_folder)
            train_text_file = train_folder / "chemdner_patents_train_text.txt"
            train_ann_file = train_folder / "chemdner_cemp_gold_standard_train.tsv"
            train_data = self.parse_input_file(train_text_file, train_ann_file)

            dev_folder = self.download_dev_corpus(data_folder)
            dev_text_file = dev_folder / "chemdner_patents_development_text.txt"
            dev_ann_file = (
                dev_folder / "chemdner_cemp_gold_standard_development_v03.tsv"
            )
            dev_data = self.parse_input_file(dev_text_file, dev_ann_file)

            conll_writer = CoNLLWriter(sentence_splitter=sentence_splitter)
            conll_writer.write_to_conll(train_data, train_file)
            conll_writer.write_to_conll(dev_data, dev_file)

        super(CEMP, self).__init__(
            data_folder, columns, tag_to_bioes="ner", in_memory=in_memory
        )

    @classmethod
    def download_train_corpus(cls, data_dir: Path) -> Path:
        corpus_dir = data_dir / "original"
        os.makedirs(str(corpus_dir), exist_ok=True)

        train_url = "https://biocreative.bioinformatics.udel.edu/media/store/files/2015/cemp_training_set.tar.gz"
        data_path = cached_path(train_url, corpus_dir)
        unpack_file(data_path, corpus_dir)

        return corpus_dir / "cemp_training_set"

    @classmethod
    def download_dev_corpus(cls, data_dir) -> Path:
        corpus_dir = data_dir / "original"
        os.makedirs(str(corpus_dir), exist_ok=True)

        dev_url = "https://biocreative.bioinformatics.udel.edu/media/store/files/2015/cemp_development_set_v03.tar.gz"
        data_path = cached_path(dev_url, corpus_dir)
        unpack_file(data_path, corpus_dir)

        return corpus_dir / "cemp_development_set_v03"

    @staticmethod
    def parse_input_file(text_file: Path, ann_file: Path) -> InternalBioNerDataset:
        documents = {}
        entities_per_document = {}
        document_abstract_length = {}

        with open(str(text_file), "r") as text_reader:
            for line in text_reader:
                if not line:
                    continue

                document_id, title, abstract = line.split("\t")

                # Abstract first, title second to prevent issues with sentence splitting
                documents[document_id] = abstract + " " + title
                document_abstract_length[document_id] = len(abstract) + 1

                entities_per_document[document_id] = []

        with open(str(ann_file), "r") as ann_reader:
            for line in ann_reader:
                if not line:
                    continue

                columns = line.split("\t")
                document_id = columns[0]
                start, end = int(columns[2]), int(columns[3])

                if columns[1] == "T":
                    start = start + document_abstract_length[document_id]
                    end = end + document_abstract_length[document_id]

                entities_per_document[document_id].append(
                    Entity((start, end), columns[5].strip())
                )

                document_text = documents[document_id]
                assert columns[4] == document_text[start:end]

        return InternalBioNerDataset(
            documents=documents, entities_per_document=entities_per_document
        )


class HUNER_CHEMICAL_CEMP(HunerDataset):
    """
        HUNER version of the CEMP corpus containing chemical annotations.
    """

    def __init__(self, *args, **kwargs):
        super().__init__(*args, **kwargs)

    @staticmethod
    def split_url() -> str:
        return "https://raw.githubusercontent.com/hu-ner/huner/master/ner_scripts/splits/cemp"

    def to_internal(self, data_dir: Path) -> InternalBioNerDataset:
        train_folder = CEMP.download_train_corpus(data_dir)
        train_text_file = train_folder / "chemdner_patents_train_text.txt"
        train_ann_file = train_folder / "chemdner_cemp_gold_standard_train.tsv"
        train_data = CEMP.parse_input_file(train_text_file, train_ann_file)

        dev_folder = CEMP.download_dev_corpus(data_dir)
        dev_text_file = dev_folder / "chemdner_patents_development_text.txt"
        dev_ann_file = dev_folder / "chemdner_cemp_gold_standard_development_v03.tsv"
        dev_data = CEMP.parse_input_file(dev_text_file, dev_ann_file)

        dataset = merge_datasets([train_data, dev_data])
        entity_type_mapping = {
            x: CHEMICAL_TAG
            for x in [
                "ABBREVIATION",
                "FAMILY",
                "FORMULA",
                "IDENTIFIERS",
                "MULTIPLE",
                "SYSTEMATIC",
                "TRIVIAL",
            ]
        }
        return filter_and_map_entities(dataset, entity_type_mapping)


class CHEBI(ColumnCorpus):
    """
       Original CHEBI corpus containing all annotations.

       For further information see Shardlow et al.:
            A New Corpus to Support Text Mining for the Curation of Metabolites in the ChEBI Database
            http://www.lrec-conf.org/proceedings/lrec2018/pdf/229.pdf
    """

    def __init__(
        self,
        base_path: Union[str, Path] = None,
        in_memory: bool = True,
        sentence_splitter: SentenceSplitter = None,
        annotator: int = 0,
    ):
        """
        :param base_path: Path to the corpus on your machine
        :param in_memory: If True, keeps dataset in memory giving speedups in training.
        :param sentence_splitter: Implementation of :class:`SentenceSplitter` which segments documents
                into sentences and tokens (default :class:`SciSpacySentenceSplitter`)
        :param annotator: The abstracts have been annotated by two annotators, which can be
                selected by choosing annotator 1 or 2. If annotator is 0, the union of both annotations is used.
        """
        if type(base_path) == str:
            base_path: Path = Path(base_path)

        # column format
        columns = {0: "text", 1: "ner", 2: ColumnDataset.SPACE_AFTER_KEY}

        # this dataset name
        dataset_name = self.__class__.__name__.lower()

        # default dataset folder is the cache root
        if not base_path:
            base_path = Path(flair.cache_root) / "datasets"
        data_folder = base_path / dataset_name

        if sentence_splitter is None:
            sentence_splitter = SciSpacySentenceSplitter()

        train_file = data_folder / f"{sentence_splitter.name}_train.conll"

        if not (train_file.exists()):
            corpus_dir = self.download_dataset(data_folder)
            full_dataset = self.parse_dataset(corpus_dir, annotator=annotator)

            conll_writer = CoNLLWriter(sentence_splitter=sentence_splitter)
            conll_writer.write_to_conll(full_dataset, train_file)

        super(CHEBI, self).__init__(
            data_folder, columns, tag_to_bioes="ner", in_memory=in_memory
        )

    @staticmethod
    def download_dataset(data_dir: Path) -> Path:
        data_url = "http://www.nactem.ac.uk/chebi/ChEBI.zip"
        data_path = cached_path(data_url, data_dir)
        unpack_file(data_path, data_dir)

        return data_dir / "ChEBI"

    @staticmethod
    def parse_dataset(data_dir: Path, annotator: int) -> InternalBioNerDataset:
        abstract_folder = data_dir / "abstracts"
        fulltext_folder = data_dir / "fullpapers"

        if annotator == 0:
            annotation_dirs = ["Annotator1", "Annotator2"]
        elif annotator <= 2:
            annotation_dirs = [f"Annotator{annotator}"]
        else:
            raise ValueError("Invalid value for annotator")

        documents = {}
        entities_per_document = {}

        abstract_ids = [
            x.name[:-4]
            for x in (abstract_folder / annotation_dirs[0]).iterdir()
            if x.name[-4:] == ".txt"
        ]
        fulltext_ids = [
            x.name[:-4] for x in fulltext_folder.iterdir() if x.name[-4:] == ".txt"
        ]

        for abstract_id in abstract_ids:
            abstract_id_output = abstract_id + "_A"
            with open(
                abstract_folder / annotation_dirs[0] / f"{abstract_id}.txt", "r"
            ) as f:
                documents[abstract_id_output] = f.read()

            for annotation_dir in annotation_dirs:
                with open(
                    abstract_folder / annotation_dir / f"{abstract_id}.ann", "r"
                ) as f:
                    entities = CHEBI.get_entities(f)
            entities_per_document[abstract_id_output] = entities

        for fulltext_id in fulltext_ids:
            fulltext_id_output = fulltext_id + "_F"
            with open(fulltext_folder / f"{fulltext_id}.txt", "r") as f:
                documents[fulltext_id_output] = f.read()

            with open(fulltext_folder / f"{fulltext_id}.ann", "r") as f:
                entities = CHEBI.get_entities(f)
            entities_per_document[fulltext_id_output] = entities

        return InternalBioNerDataset(
            documents=documents, entities_per_document=entities_per_document
        )

    @staticmethod
    def get_entities(f):
        entities = []
        for line in f:
            if not line.strip() or line[0] != "T":
                continue
            parts = line.split("\t")[1].split()
            entity_type = parts[0]
            char_offsets = " ".join(parts[1:])
            for start_end in char_offsets.split(";"):
                start, end = start_end.split(" ")
                entities += [Entity((int(start), int(end)), entity_type)]

        return entities


class HUNER_CHEMICAL_CHEBI(HunerDataset):
    """
        HUNER version of the CHEBI corpus containing chemical annotations.
    """

    def __init__(self, *args, **kwargs):
        super().__init__(*args, **kwargs)

    @staticmethod
    def split_url() -> str:
        return "https://raw.githubusercontent.com/hu-ner/huner/master/ner_scripts/splits/chebi_new"

    def to_internal(self, data_dir: Path, annotator: int = 0) -> InternalBioNerDataset:
        corpus_dir = CHEBI.download_dataset(data_dir)
        dataset = CHEBI.parse_dataset(corpus_dir, annotator=annotator)
        entity_type_mapping = {"Chemical": CHEMICAL_TAG}
        return filter_and_map_entities(dataset, entity_type_mapping)


class HUNER_GENE_CHEBI(HunerDataset):
    """
        HUNER version of the CHEBI corpus containing gene annotations.
    """

    def __init__(self, *args, **kwargs):
        super().__init__(*args, **kwargs)

    @staticmethod
    def split_url() -> str:
        return "https://raw.githubusercontent.com/hu-ner/huner/master/ner_scripts/splits/chebi_new"

    def to_internal(self, data_dir: Path, annotator: int = 0) -> InternalBioNerDataset:
        corpus_dir = CHEBI.download_dataset(data_dir)
        dataset = CHEBI.parse_dataset(corpus_dir, annotator=annotator)
        entity_type_mapping = {"Protein": GENE_TAG}
        return filter_and_map_entities(dataset, entity_type_mapping)


class HUNER_SPECIES_CHEBI(HunerDataset):
    """
        HUNER version of the CHEBI corpus containing species annotations.
    """

    def __init__(self, *args, **kwargs):
        super().__init__(*args, **kwargs)

    @staticmethod
    def split_url() -> str:
        return "https://raw.githubusercontent.com/hu-ner/huner/master/ner_scripts/splits/chebi_new"

    def to_internal(self, data_dir: Path, annotator: int = 0) -> InternalBioNerDataset:
        corpus_dir = CHEBI.download_dataset(data_dir)
        dataset = CHEBI.parse_dataset(corpus_dir, annotator=annotator)
        entity_type_mapping = {"Species": SPECIES_TAG}
        return filter_and_map_entities(dataset, entity_type_mapping)


class BioNLPCorpus(ColumnCorpus):
    """
       Base class for corpora from BioNLP event extraction shared tasks

       For further information see:
            http://2013.bionlp-st.org/Intro
    """

    def __init__(
        self,
        base_path: Union[str, Path] = None,
        in_memory: bool = True,
        sentence_splitter: Callable[[str], Tuple[List[str], List[int]]] = None,
    ):
        """
           :param base_path: Path to the corpus on your machine
           :param in_memory: If True, keeps dataset in memory giving speedups in training.
           :param sentence_splitter: Implementation of :class:`SentenceSplitter` which segments documents
                into sentences and tokens (default :class:`SciSpacySentenceSplitter`)
           """

        if type(base_path) == str:
            base_path: Path = Path(base_path)

        # column format
        columns = {0: "text", 1: "ner", 2: ColumnDataset.SPACE_AFTER_KEY}

        # this dataset name
        dataset_name = self.__class__.__name__.lower()

        # default dataset folder is the cache root
        if not base_path:
            base_path = Path(flair.cache_root) / "datasets"
        data_folder = base_path / dataset_name

        if sentence_splitter is None:
            sentence_splitter = SciSpacySentenceSplitter()

        train_file = data_folder / f"{sentence_splitter.name}_train.conll"
        dev_file = data_folder / f"{sentence_splitter.name}_dev.conll"
        test_file = data_folder / f"{sentence_splitter.name}_test.conll"

        if not (train_file.exists() and dev_file.exists() and test_file.exists()):
            train_folder, dev_folder, test_folder = self.download_corpus(
                data_folder / "original"
            )

            train_data = self.parse_input_files(train_folder)
            dev_data = self.parse_input_files(dev_folder)
            test_data = self.parse_input_files(test_folder)

            conll_writer = CoNLLWriter(sentence_splitter=sentence_splitter)
            conll_writer.write_to_conll(train_data, train_file)
            conll_writer.write_to_conll(dev_data, dev_file)
            conll_writer.write_to_conll(test_data, test_file)

        super(BioNLPCorpus, self).__init__(
            data_folder, columns, tag_to_bioes="ner", in_memory=in_memory
        )

    @staticmethod
    @abstractmethod
    def download_corpus(data_folder: Path) -> Tuple[Path, Path]:
        pass

    @staticmethod
    def parse_input_files(input_folder: Path) -> InternalBioNerDataset:
        documents = {}
        entities_per_document = {}

        for txt_file in input_folder.glob("*.txt"):
            name = txt_file.with_suffix("").name
            a1_file = txt_file.with_suffix(".a1")

            with txt_file.open() as f:
                documents[name] = f.read()

            with a1_file.open() as ann_reader:
                entities = []

                for line in ann_reader:
                    fields = line.strip().split("\t")
                    if fields[0].startswith("T"):
                        ann_type, start, end = fields[1].split()
                        entities.append(
                            Entity(
                                char_span=(int(start), int(end)), entity_type=ann_type
                            )
                        )
                entities_per_document[name] = entities

        return InternalBioNerDataset(
            documents=documents, entities_per_document=entities_per_document
        )


class BIONLP2013_PC(BioNLPCorpus):
    """
    Corpus of the BioNLP'2013 Pathway Curation shared task

    For further information see Ohta et al.
        Overview of the pathway curation (PC) task of bioNLP shared task 2013.
        https://www.aclweb.org/anthology/W13-2009/
    """

    @staticmethod
    def download_corpus(download_folder: Path) -> Tuple[Path, Path, Path]:
        train_url = (
            "http://2013.bionlp-st.org/tasks/BioNLP-ST_2013_PC_training_data.tar.gz"
        )
        dev_url = (
            "http://2013.bionlp-st.org/tasks/BioNLP-ST_2013_PC_development_data.tar.gz"
        )
        test_url = "http://2013.bionlp-st.org/tasks/BioNLP-ST_2013_PC_test_data.tar.gz"

        cached_path(train_url, download_folder)
        cached_path(dev_url, download_folder)
        cached_path(test_url, download_folder)

        unpack_file(
            download_folder / "BioNLP-ST_2013_PC_training_data.tar.gz",
            download_folder,
            keep=False,
        )
        unpack_file(
            download_folder / "BioNLP-ST_2013_PC_development_data.tar.gz",
            download_folder,
            keep=False,
        )
        unpack_file(
            download_folder / "BioNLP-ST_2013_PC_test_data.tar.gz",
            download_folder,
            keep=False,
        )

        train_folder = download_folder / "BioNLP-ST_2013_PC_training_data"
        dev_folder = download_folder / "BioNLP-ST_2013_PC_development_data"
        test_folder = download_folder / "BioNLP-ST_2013_PC_test_data"

        return train_folder, dev_folder, test_folder


class BIONLP2013_CG(BioNLPCorpus):
    """
    Corpus of the BioNLP'2013 Cancer Genetics shared task

    For further information see Pyysalo, Ohta & Ananiadou 2013
        Overview of the Cancer Genetics (CG) task of BioNLP Shared Task 2013
        https://www.aclweb.org/anthology/W13-2008/
    """

    @staticmethod
    def download_corpus(download_folder: Path) -> Tuple[Path, Path, Path]:
        train_url = (
            "http://2013.bionlp-st.org/tasks/BioNLP-ST_2013_CG_training_data.tar.gz"
        )
        dev_url = (
            "http://2013.bionlp-st.org/tasks/BioNLP-ST_2013_CG_development_data.tar.gz"
        )
        test_url = "http://2013.bionlp-st.org/tasks/BioNLP-ST_2013_CG_test_data.tar.gz"

        download_folder = download_folder / "original"

        cached_path(train_url, download_folder)
        cached_path(dev_url, download_folder)
        cached_path(test_url, download_folder)

        unpack_file(
            download_folder / "BioNLP-ST_2013_CG_training_data.tar.gz",
            download_folder,
            keep=False,
        )
        unpack_file(
            download_folder / "BioNLP-ST_2013_CG_development_data.tar.gz",
            download_folder,
            keep=False,
        )
        unpack_file(
            download_folder / "BioNLP-ST_2013_CG_test_data.tar.gz",
            download_folder,
            keep=False,
        )

        train_folder = download_folder / "BioNLP-ST_2013_CG_training_data"
        dev_folder = download_folder / "BioNLP-ST_2013_CG_development_data"
        test_folder = download_folder / "BioNLP-ST_2013_CG_test_data"

        return train_folder, dev_folder, test_folder


class ANAT_EM(ColumnCorpus):
    """
          Corpus for anatomical named entity mention recognition.

          For further information see Pyysalo and Ananiadou:
            Anatomical entity mention recognition at literature scale
            https://www.ncbi.nlm.nih.gov/pmc/articles/PMC3957068/
            http://nactem.ac.uk/anatomytagger/#AnatEM
       """

    def __init__(
        self,
        base_path: Union[str, Path] = None,
        in_memory: bool = True,
        tokenizer: Tokenizer = None,
    ):
        """
           :param base_path: Path to the corpus on your machine
           :param in_memory: If True, keeps dataset in memory giving speedups in training.
           :param sentence_splitter: Implementation of :class:`Tokenizer` which segments
                sentences into tokens (default :class:`SciSpacyTokenizer`)
           """
        if type(base_path) == str:
            base_path: Path = Path(base_path)

        # column format
        columns = {0: "text", 1: "ner", 2: ColumnDataset.SPACE_AFTER_KEY}

        # this dataset name
        dataset_name = self.__class__.__name__.lower()

        # default dataset folder is the cache root
        if not base_path:
            base_path = Path(flair.cache_root) / "datasets"
        data_folder = base_path / dataset_name

        if tokenizer is None:
            tokenizer = SciSpacyTokenizer()

        sentence_splitter = TagSentenceSplitter(tag=SENTENCE_TAG, tokenizer=tokenizer)

        train_file = data_folder / f"{sentence_splitter.name}_train.conll"
        dev_file = data_folder / f"{sentence_splitter.name}_dev.conll"
        test_file = data_folder / f"{sentence_splitter.name}_test.conll"

        if not (train_file.exists() and dev_file.exists() and test_file.exists()):
            corpus_folder = self.download_corpus(data_folder)

            train_data = self.parse_input_files(
                corpus_folder / "nersuite" / "train", SENTENCE_TAG
            )
            dev_data = self.parse_input_files(
                corpus_folder / "nersuite" / "devel", SENTENCE_TAG
            )
            test_data = self.parse_input_files(
                corpus_folder / "nersuite" / "test", SENTENCE_TAG
            )

            conll_writer = CoNLLWriter(sentence_splitter=sentence_splitter)
            conll_writer.write_to_conll(train_data, train_file)
            conll_writer.write_to_conll(dev_data, dev_file)
            conll_writer.write_to_conll(test_data, test_file)

        super(ANAT_EM, self).__init__(
            data_folder, columns, tag_to_bioes="ner", in_memory=in_memory
        )

    @staticmethod
    @abstractmethod
    def download_corpus(data_folder: Path):
        corpus_url = "http://nactem.ac.uk/anatomytagger/AnatEM-1.0.2.tar.gz"
        corpus_archive = cached_path(corpus_url, data_folder)

        unpack_file(
            corpus_archive, data_folder, keep=True, mode="targz",
        )

        return data_folder / "AnatEM-1.0.2"

    @staticmethod
    def parse_input_files(
        input_dir: Path, sentence_separator: str
    ) -> InternalBioNerDataset:
        documents = {}
        entities_per_document = {}

        input_files = [
            file
            for file in os.listdir(str(input_dir))
            if file.endswith(".nersuite") and not file.startswith("._")
        ]

        for input_file in input_files:
            document_id = input_file.replace(".nersuite", "")
            document_text = ""

            entities = []
            entity_type = None
            entity_start = None

            sent_offset = 0
            last_offset = 0

            input_file = open(str(input_dir / input_file), "r")
            for line in input_file.readlines():
                line = line.strip()
                if line:
                    tag, start, end, word, _, _, _ = line.split("\t")

                    start = int(start) + sent_offset
                    end = int(end) + sent_offset

                    document_text += " " * (start - last_offset)
                    document_text += word

                    if tag.startswith("B-"):
                        if entity_type is not None:
                            entities.append(
                                Entity((entity_start, last_offset), entity_type)
                            )

                        entity_start = start
                        entity_type = tag[2:]

                    elif tag == "O" and entity_type is not None:
                        entities.append(
                            Entity((entity_start, last_offset), entity_type)
                        )
                        entity_type = None

                    last_offset = end

                    assert word == document_text[start:end]

                else:
                    document_text += sentence_separator
                    sent_offset += len(sentence_separator)
                    last_offset += len(sentence_separator)

            documents[document_id] = document_text
            entities_per_document[document_id] = entities

        return InternalBioNerDataset(
            documents=documents, entities_per_document=entities_per_document
        )


class BioBertHelper(ColumnCorpus):
    """
        Helper class to convert corpora and the respective train, dev and test split
        used by BioBERT.

        For further details see Lee et al.:
            https://academic.oup.com/bioinformatics/article/36/4/1234/5566506
            https://github.com/dmis-lab/biobert
    """

    @staticmethod
    def download_corpora(download_dir: Path):
        from google_drive_downloader import GoogleDriveDownloader as gdd

        gdd.download_file_from_google_drive(
            file_id="1OletxmPYNkz2ltOr9pyT0b0iBtUWxslh",
            dest_path=str(download_dir / "NERdata.zip"),
            unzip=True,
        )

    @staticmethod
    def convert_and_write(download_folder, data_folder, tag_type):
        data_folder.mkdir(parents=True, exist_ok=True)
        with (download_folder / "train.tsv").open() as f_in, (
            data_folder / "train.conll"
        ).open("w") as f_out:
            for line in f_in:
                if not line.strip():
                    f_out.write("\n")
                    continue

                token, tag = line.strip().split("\t")
                if tag != "O":
                    tag = tag + "-" + tag_type
                f_out.write(f"{token} {tag}\n")

        with (download_folder / "devel.tsv").open() as f_in, (
            data_folder / "dev.conll"
        ).open("w") as f_out:
            for line in f_in:
                if not line.strip():
                    f_out.write("\n")
                    continue
                token, tag = line.strip().split("\t")
                if tag != "O":
                    tag = tag + "-" + tag_type
                f_out.write(f"{token} {tag}\n")

        with (download_folder / "test.tsv").open() as f_in, (
            data_folder / "test.conll"
        ).open("w") as f_out:
            for line in f_in:
                if not line.strip():
                    f_out.write("\n")
                    continue
                token, tag = line.strip().split("\t")
                if tag != "O":
                    tag = tag + "-" + tag_type
                f_out.write(f"{token} {tag}\n")


class BIOBERT_CHEMICAL_BC4CHEMD(ColumnCorpus):
    """
        BC4CHEMD corpus with chemical annotations as used in the evaluation
        of BioBERT.

        For further details regarding BioBERT and it's evaluation, see Lee et al.:
            https://academic.oup.com/bioinformatics/article/36/4/1234/5566506
            https://github.com/dmis-lab/biobert
    """

    def __init__(self, base_path: Union[str, Path] = None, in_memory: bool = True):
        columns = {0: "text", 1: "ner"}
        # this dataset name
        dataset_name = self.__class__.__name__.lower()

        # default dataset folder is the cache root
        if not base_path:
            base_path = Path(flair.cache_root) / "datasets"

        data_folder = base_path / dataset_name

        train_file = data_folder / "train.conll"
        dev_file = data_folder / "dev.conll"
        test_file = data_folder / "test.conll"

        if not (train_file.exists() and dev_file.exists() and test_file.exists()):
            common_path = base_path / "biobert_common"
            if not (common_path / "BC4CHEMD").exists():
                BioBertHelper.download_corpora(common_path)

            BioBertHelper.convert_and_write(
                common_path / "BC4CHEMD", data_folder, tag_type=CHEMICAL_TAG
            )
        super(BIOBERT_CHEMICAL_BC4CHEMD, self).__init__(
            data_folder, columns, tag_to_bioes="ner", in_memory=in_memory
        )


class BIOBERT_GENE_BC2GM(ColumnCorpus):
    """
        BC4CHEMD corpus with gene annotations as used in the evaluation
        of BioBERT.

        For further details regarding BioBERT and it's evaluation, see Lee et al.:
            https://academic.oup.com/bioinformatics/article/36/4/1234/5566506
            https://github.com/dmis-lab/biobert
    """

    def __init__(self, base_path: Union[str, Path] = None, in_memory: bool = True):
        columns = {0: "text", 1: "ner"}
        # this dataset name
        dataset_name = self.__class__.__name__.lower()

        # default dataset folder is the cache root
        if not base_path:
            base_path = Path(flair.cache_root) / "datasets"

        data_folder = base_path / dataset_name

        train_file = data_folder / "train.conll"
        dev_file = data_folder / "dev.conll"
        test_file = data_folder / "test.conll"

        if not (train_file.exists() and dev_file.exists() and test_file.exists()):
            common_path = base_path / "biobert_common"
            if not (common_path / "BC2GM").exists():
                BioBertHelper.download_corpora(common_path)
            BioBertHelper.convert_and_write(
                common_path / "BC2GM", data_folder, tag_type=GENE_TAG
            )
        super(BIOBERT_GENE_BC2GM, self).__init__(
            data_folder, columns, tag_to_bioes="ner", in_memory=in_memory
        )


class BIOBERT_GENE_JNLPBA(ColumnCorpus):
    """
        JNLPBA corpus with gene annotations as used in the evaluation
        of BioBERT.

        For further details regarding BioBERT and it's evaluation, see Lee et al.:
            https://academic.oup.com/bioinformatics/article/36/4/1234/5566506
            https://github.com/dmis-lab/biobert
    """

    def __init__(self, base_path: Union[str, Path] = None, in_memory: bool = True):
        columns = {0: "text", 1: "ner"}
        # this dataset name
        dataset_name = self.__class__.__name__.lower()

        # default dataset folder is the cache root
        if not base_path:
            base_path = Path(flair.cache_root) / "datasets"

        data_folder = base_path / dataset_name

        train_file = data_folder / "train.conll"
        dev_file = data_folder / "dev.conll"
        test_file = data_folder / "test.conll"

        if not (train_file.exists() and dev_file.exists() and test_file.exists()):
            common_path = base_path / "biobert_common"
            if not (common_path / "JNLPBA").exists():
                BioBertHelper.download_corpora(common_path)
            BioBertHelper.convert_and_write(
                common_path / "JNLPBA", data_folder, tag_type=GENE_TAG
            )
        super(BIOBERT_GENE_JNLPBA, self).__init__(
            data_folder, columns, tag_to_bioes="ner", in_memory=in_memory
        )


class BIOBERT_CHEMICAL_BC5CDR(ColumnCorpus):
    """
        BC5CDR corpus with chemical annotations as used in the evaluation
        of BioBERT.

        For further details regarding BioBERT and it's evaluation, see Lee et al.:
            https://academic.oup.com/bioinformatics/article/36/4/1234/5566506
            https://github.com/dmis-lab/biobert
    """

    def __init__(self, base_path: Union[str, Path] = None, in_memory: bool = True):
        columns = {0: "text", 1: "ner"}
        # this dataset name
        dataset_name = self.__class__.__name__.lower()

        # default dataset folder is the cache root
        if not base_path:
            base_path = Path(flair.cache_root) / "datasets"

        data_folder = base_path / dataset_name

        train_file = data_folder / "train.conll"
        dev_file = data_folder / "dev.conll"
        test_file = data_folder / "test.conll"

        if not (train_file.exists() and dev_file.exists() and test_file.exists()):
            common_path = base_path / "biobert_common"
            if not (common_path / "BC5CDR-chem").exists():
                BioBertHelper.download_corpora(common_path)
            BioBertHelper.convert_and_write(
                common_path / "BC5CDR-chem", data_folder, tag_type=CHEMICAL_TAG
            )
        super(BIOBERT_CHEMICAL_BC5CDR, self).__init__(
            data_folder, columns, tag_to_bioes="ner", in_memory=in_memory
        )


class BIOBERT_DISEASE_BC5CDR(ColumnCorpus):
    """
        BC5CDR corpus with disease annotations as used in the evaluation
        of BioBERT.

        For further details regarding BioBERT and it's evaluation, see Lee et al.:
            https://academic.oup.com/bioinformatics/article/36/4/1234/5566506
            https://github.com/dmis-lab/biobert
    """

    def __init__(self, base_path: Union[str, Path] = None, in_memory: bool = True):
        columns = {0: "text", 1: "ner"}
        # this dataset name
        dataset_name = self.__class__.__name__.lower()

        # default dataset folder is the cache root
        if not base_path:
            base_path = Path(flair.cache_root) / "datasets"

        data_folder = base_path / dataset_name

        train_file = data_folder / "train.conll"
        dev_file = data_folder / "dev.conll"
        test_file = data_folder / "test.conll"

        if not (train_file.exists() and dev_file.exists() and test_file.exists()):
            common_path = base_path / "biobert_common"
            if not (common_path / "BC5CDR-disease").exists():
                BioBertHelper.download_corpora(common_path)
            BioBertHelper.convert_and_write(
                common_path / "BC5CDR-disease", data_folder, tag_type=DISEASE_TAG
            )
        super(BIOBERT_DISEASE_BC5CDR, self).__init__(
            data_folder, columns, tag_to_bioes="ner", in_memory=in_memory
        )


class BIOBERT_DISEASE_NCBI(ColumnCorpus):
    """
        NCBI disease corpus as used in the evaluation of BioBERT.

        For further details regarding BioBERT and it's evaluation, see Lee et al.:
            https://academic.oup.com/bioinformatics/article/36/4/1234/5566506
            https://github.com/dmis-lab/biobert
    """

    def __init__(self, base_path: Union[str, Path] = None, in_memory: bool = True):
        columns = {0: "text", 1: "ner"}
        # this dataset name
        dataset_name = self.__class__.__name__.lower()

        # default dataset folder is the cache root
        if not base_path:
            base_path = Path(flair.cache_root) / "datasets"

        data_folder = base_path / dataset_name

        train_file = data_folder / "train.conll"
        dev_file = data_folder / "dev.conll"
        test_file = data_folder / "test.conll"

        if not (train_file.exists() and dev_file.exists() and test_file.exists()):
            common_path = base_path / "biobert_common"
            if not (common_path / "NCBI-disease").exists():
                BioBertHelper.download_corpora(common_path)
            BioBertHelper.convert_and_write(
                common_path / "NCBI-disease", data_folder, tag_type=DISEASE_TAG
            )
        super(BIOBERT_DISEASE_NCBI, self).__init__(
            data_folder, columns, tag_to_bioes="ner", in_memory=in_memory
        )


class BIOBERT_SPECIES_LINNAEUS(ColumnCorpus):
    """
        Linneaeus corpus with species annotations as used in the evaluation
        of BioBERT.

        For further details regarding BioBERT and it's evaluation, see Lee et al.:
            https://academic.oup.com/bioinformatics/article/36/4/1234/5566506
            https://github.com/dmis-lab/biobert
    """

    def __init__(self, base_path: Union[str, Path] = None, in_memory: bool = True):
        columns = {0: "text", 1: "ner"}
        # this dataset name
        dataset_name = self.__class__.__name__.lower()

        # default dataset folder is the cache root
        if not base_path:
            base_path = Path(flair.cache_root) / "datasets"

        data_folder = base_path / dataset_name

        train_file = data_folder / "train.conll"
        dev_file = data_folder / "dev.conll"
        test_file = data_folder / "test.conll"

        if not (train_file.exists() and dev_file.exists() and test_file.exists()):
            common_path = base_path / "biobert_common"
            if not (common_path / "linnaeus").exists():
                BioBertHelper.download_corpora(common_path)
            BioBertHelper.convert_and_write(
                common_path / "linnaeus", data_folder, tag_type=SPECIES_TAG
            )
        super(BIOBERT_SPECIES_LINNAEUS, self).__init__(
            data_folder, columns, tag_to_bioes="ner", in_memory=in_memory
        )


class BIOBERT_SPECIES_S800(ColumnCorpus):
    """
        S800 corpus with species annotations as used in the evaluation
        of BioBERT.

        For further details regarding BioBERT and it's evaluation, see Lee et al.:
            https://academic.oup.com/bioinformatics/article/36/4/1234/5566506
            https://github.com/dmis-lab/biobert
    """

    def __init__(self, base_path: Union[str, Path] = None, in_memory: bool = True):
        columns = {0: "text", 1: "ner"}
        # this dataset name
        dataset_name = self.__class__.__name__.lower()

        # default dataset folder is the cache root
        if not base_path:
            base_path = Path(flair.cache_root) / "datasets"

        data_folder = base_path / dataset_name

        train_file = data_folder / "train.conll"
        dev_file = data_folder / "dev.conll"
        test_file = data_folder / "test.conll"

        if not (train_file.exists() and dev_file.exists() and test_file.exists()):
            common_path = base_path / "biobert_common"
            if not (common_path / "s800").exists():
                BioBertHelper.download_corpora(common_path)
            BioBertHelper.convert_and_write(
                common_path / "s800", data_folder, tag_type=SPECIES_TAG
            )
        super(BIOBERT_SPECIES_S800, self).__init__(
            data_folder, columns, tag_to_bioes="ner", in_memory=in_memory
        )


class CRAFT_V4(ColumnCorpus):
    """
          Version 4.0.1 of the CRAFT corpus containing all but the co-reference and structural annotations.

          For further information see:
            https://github.com/UCDenver-ccp/CRAFT
    """

    def __init__(
        self,
        base_path: Union[str, Path] = None,
        in_memory: bool = True,
        sentence_splitter: SentenceSplitter = None,
    ):
        """
           :param base_path: Path to the corpus on your machine
           :param in_memory: If True, keeps dataset in memory giving speedups in training.
           :param sentence_splitter: Implementation of :class:`SentenceSplitter` which segments
                documents into sentences and tokens (default :class:`SciSpacySentenceSplitter`)
           """

        if type(base_path) == str:
            base_path: Path = Path(base_path)

        # column format
        columns = {0: "text", 1: "ner"}

        # this dataset name
        dataset_name = self.__class__.__name__.lower()

        # default dataset folder is the cache root
        if not base_path:
            base_path = Path(flair.cache_root) / "datasets"
        data_folder = base_path / dataset_name

        if sentence_splitter is None:
            sentence_splitter = SciSpacySentenceSplitter()

        train_file = data_folder / f"{sentence_splitter.name}_train.conll"
        dev_file = data_folder / f"{sentence_splitter.name}_dev.conll"
        test_file = data_folder / f"{sentence_splitter.name}_test.conll"

        if not (train_file.exists() and dev_file.exists() and test_file.exists()):
            corpus_dir = self.download_corpus(data_folder)
            corpus_data = self.parse_corpus(corpus_dir)

            # Filter for specific entity types, by default no entities will be filtered
            corpus_data = self.filter_entities(corpus_data)

            train_data, dev_data, test_data = self.prepare_splits(
                data_folder, corpus_data
            )

            conll_writer = CoNLLWriter(sentence_splitter=sentence_splitter)
            conll_writer.write_to_conll(train_data, train_file)
            conll_writer.write_to_conll(dev_data, dev_file)
            conll_writer.write_to_conll(test_data, test_file)

        super(CRAFT_V4, self).__init__(
            data_folder, columns, tag_to_bioes="ner", in_memory=in_memory
        )

    def filter_entities(self, corpus: InternalBioNerDataset) -> InternalBioNerDataset:
        return corpus

    @classmethod
    def download_corpus(cls, data_dir: Path) -> Path:
        url = "https://github.com/UCDenver-ccp/CRAFT/archive/v4.0.1.tar.gz"
        data_path = cached_path(url, data_dir)
        unpack_file(data_path, data_dir, mode="targz")

        return data_dir / "CRAFT-4.0.1"

    @staticmethod
    def prepare_splits(
        data_dir: Path, corpus: InternalBioNerDataset
    ) -> Tuple[InternalBioNerDataset, InternalBioNerDataset, InternalBioNerDataset]:
        splits_dir = data_dir / "splits"
        os.makedirs(str(splits_dir), exist_ok=True)

        # Get original HUNER splits to retrieve a list of all document ids contained in V2
        split_urls = [
            "https://raw.githubusercontent.com/hu-ner/huner/master/ner_scripts/splits/craft.train",
            "https://raw.githubusercontent.com/hu-ner/huner/master/ner_scripts/splits/craft.dev",
            "https://raw.githubusercontent.com/hu-ner/huner/master/ner_scripts/splits/craft.test",
        ]

        splits = {}
        for url in split_urls:
            split_file = cached_path(url, splits_dir)
            with open(str(split_file), "r") as split_reader:
                splits[url.split(".")[-1]] = [
                    line.strip() for line in split_reader if line.strip()
                ]

        train_documents, train_entities = {}, {}
        dev_documents, dev_entities = {}, {}
        test_documents, test_entities = {}, {}

        for document_id, document_text in corpus.documents.items():
            if document_id in splits["train"] or document_id in splits["dev"]:
                # train and dev split of V2 will be train in V4
                train_documents[document_id] = document_text
                train_entities[document_id] = corpus.entities_per_document[document_id]
            elif document_id in splits["test"]:
                # test split of V2 will be dev in V4
                dev_documents[document_id] = document_text
                dev_entities[document_id] = corpus.entities_per_document[document_id]
            else:
                # New documents in V4 will become test documents
                test_documents[document_id] = document_text
                test_entities[document_id] = corpus.entities_per_document[document_id]

        train_corpus = InternalBioNerDataset(
            documents=train_documents, entities_per_document=train_entities
        )
        dev_corpus = InternalBioNerDataset(
            documents=dev_documents, entities_per_document=dev_entities
        )
        test_corpus = InternalBioNerDataset(
            documents=test_documents, entities_per_document=test_entities
        )

        return train_corpus, dev_corpus, test_corpus

    @staticmethod
    def parse_corpus(corpus_dir: Path) -> InternalBioNerDataset:
        documents = {}
        entities_per_document = {}

        text_dir = corpus_dir / "articles" / "txt"
        document_texts = [doc for doc in text_dir.iterdir() if doc.name[-4:] == ".txt"]
        annotation_dirs = [
            path
            for path in (corpus_dir / "concept-annotation").iterdir()
            if path.name not in ["sections-and-typography", "coreference"]
            and path.is_dir()
        ]

        for doc in Tqdm.tqdm(document_texts, desc="Converting to internal"):
            document_id = doc.name.split(".")[0]

            with open(doc, "r") as f_txt:
                documents[document_id] = f_txt.read()

            entities = []

            for annotation_dir in annotation_dirs:
                with open(
                    annotation_dir
                    / annotation_dir.parts[-1]
                    / "knowtator"
                    / (doc.name + ".knowtator.xml"),
                    "r",
                ) as f_ann:
                    ann_tree = etree.parse(f_ann)
                for annotation in ann_tree.xpath("//annotation"):
                    for span in annotation.xpath("span"):
                        start = int(span.get("start"))
                        end = int(span.get("end"))
                        entities += [Entity((start, end), annotation_dir.name.lower())]

            entities_per_document[document_id] = entities

        return InternalBioNerDataset(
            documents=documents, entities_per_document=entities_per_document
        )


class HUNER_CHEMICAL_CRAFT_V4(HunerDataset):
    """
        HUNER version of the CRAFT corpus containing (only) chemical annotations.
    """

    def __init__(self, *args, **kwargs):
        super().__init__(
            *args, **kwargs,
        )

    @staticmethod
    def split_url() -> str:
        return "https://raw.githubusercontent.com/hu-ner/huner/master/ner_scripts/splits/craft_v4"

    def to_internal(self, data_dir: Path) -> InternalBioNerDataset:
        corpus_dir = CRAFT_V4.download_corpus(data_dir)
        corpus = CRAFT_V4.parse_corpus(corpus_dir)

        entity_type_mapping = {"chebi": CHEMICAL_TAG}
        return filter_and_map_entities(corpus, entity_type_mapping)


class HUNER_GENE_CRAFT_V4(HunerDataset):
    """
        HUNER version of the CRAFT corpus containing (only) gene annotations.
    """

    def __init__(self, *args, **kwargs):
        super().__init__(
            *args, **kwargs,
        )

    @staticmethod
    def split_url() -> str:
        return "https://raw.githubusercontent.com/hu-ner/huner/master/ner_scripts/splits/craft_v4"

    def to_internal(self, data_dir: Path) -> InternalBioNerDataset:
        corpus_dir = CRAFT_V4.download_corpus(data_dir)
        corpus = CRAFT_V4.parse_corpus(corpus_dir)

        entity_type_mapping = {"pr": GENE_TAG}
        return filter_and_map_entities(corpus, entity_type_mapping)


class HUNER_SPECIES_CRAFT_V4(HunerDataset):
    """
        HUNER version of the CRAFT corpus containing (only) species annotations.
    """

    def __init__(self, *args, **kwargs):
        super().__init__(
            *args, **kwargs,
        )

    @staticmethod
    def split_url() -> str:
        return "https://raw.githubusercontent.com/hu-ner/huner/master/ner_scripts/splits/craft_v4"

    def to_internal(self, data_dir: Path) -> InternalBioNerDataset:
        corpus_dir = CRAFT_V4.download_corpus(data_dir)
        corpus = CRAFT_V4.parse_corpus(corpus_dir)

        entity_type_mapping = {"ncbitaxon": GENE_TAG}
        return filter_and_map_entities(corpus, entity_type_mapping)


class HUNER_CHEMICAL_BIONLP2013_CG(HunerDataset):
    def __init__(self, *args, **kwargs):
        super().__init__(
            *args, **kwargs,
        )

    @staticmethod
    def split_url() -> str:
        return "https://raw.githubusercontent.com/hu-ner/huner/master/ner_scripts/splits/bionlp2013_cg"

    def to_internal(self, data_dir: Path) -> InternalBioNerDataset:
        train_dir, dev_dir, test_dir = BIONLP2013_CG.download_corpus(data_dir)
        train_corpus = BioNLPCorpus.parse_input_files(train_dir)
        dev_corpus = BioNLPCorpus.parse_input_files(dev_dir)
        test_corpus = BioNLPCorpus.parse_input_files(test_dir)
        corpus = merge_datasets([train_corpus, dev_corpus, test_corpus])

        entity_type_mapping = {"Simple_chemical": CHEMICAL_TAG}
        return filter_and_map_entities(corpus, entity_type_mapping)


class HUNER_DISEASE_BIONLP2013_CG(HunerDataset):
    def __init__(self, *args, **kwargs):
        super().__init__(
            *args, **kwargs,
        )

    @staticmethod
    def split_url() -> str:
        return "https://raw.githubusercontent.com/hu-ner/huner/master/ner_scripts/splits/bionlp2013_cg"

    def to_internal(self, data_dir: Path) -> InternalBioNerDataset:
        train_dir, dev_dir, test_dir = BIONLP2013_CG.download_corpus(data_dir)
        train_corpus = BioNLPCorpus.parse_input_files(train_dir)
        dev_corpus = BioNLPCorpus.parse_input_files(dev_dir)
        test_corpus = BioNLPCorpus.parse_input_files(test_dir)
        corpus = merge_datasets([train_corpus, dev_corpus, test_corpus])

        entity_type_mapping = {"Cancer": DISEASE_TAG}
        return filter_and_map_entities(corpus, entity_type_mapping)


class HUNER_GENE_BIONLP2013_CG(HunerDataset):
    def __init__(self, *args, **kwargs):
        super().__init__(
            *args, **kwargs,
        )

    @staticmethod
    def split_url() -> str:
        return "https://raw.githubusercontent.com/hu-ner/huner/master/ner_scripts/splits/bionlp2013_cg"

    def to_internal(self, data_dir: Path) -> InternalBioNerDataset:
        train_dir, dev_dir, test_dir = BIONLP2013_CG.download_corpus(data_dir)
        train_corpus = BioNLPCorpus.parse_input_files(train_dir)
        dev_corpus = BioNLPCorpus.parse_input_files(dev_dir)
        test_corpus = BioNLPCorpus.parse_input_files(test_dir)
        corpus = merge_datasets([train_corpus, dev_corpus, test_corpus])

        entity_type_mapping = {"Gene_or_gene_product": GENE_TAG}
        return filter_and_map_entities(corpus, entity_type_mapping)


class HUNER_SPECIES_BIONLP2013_CG(HunerDataset):
    def __init__(self, *args, **kwargs):
        super().__init__(
            *args, **kwargs,
        )

    @staticmethod
    def split_url() -> str:
        return "https://raw.githubusercontent.com/hu-ner/huner/master/ner_scripts/splits/bionlp2013_cg"

    def to_internal(self, data_dir: Path) -> InternalBioNerDataset:
        train_dir, dev_dir, test_dir = BIONLP2013_CG.download_corpus(data_dir)
        train_corpus = BioNLPCorpus.parse_input_files(train_dir)
        dev_corpus = BioNLPCorpus.parse_input_files(dev_dir)
        test_corpus = BioNLPCorpus.parse_input_files(test_dir)
        corpus = merge_datasets([train_corpus, dev_corpus, test_corpus])

        entity_type_mapping = {"Organism": SPECIES_TAG}
        return filter_and_map_entities(corpus, entity_type_mapping)


class AZDZ(ColumnCorpus):
    """
         Arizona Disease Corpus from the Biomedical Informatics Lab at Arizona State University.

          For further information see:
            http://diego.asu.edu/index.php
    """

    def __init__(
        self,
        base_path: Union[str, Path] = None,
        in_memory: bool = True,
        tokenizer: Tokenizer = None,
    ):
        """
           :param base_path: Path to the corpus on your machine
           :param in_memory: If True, keeps dataset in memory giving speedups in training.
           :param tokenizer: Implementation of :class:`Tokenizer` which segments sentences
                into tokens (default :class:`SciSpacyTokenizer`)
           """

        if type(base_path) == str:
            base_path: Path = Path(base_path)

        # column format
        columns = {0: "text", 1: "ner", 2: ColumnDataset.SPACE_AFTER_KEY}

        # this dataset name
        dataset_name = self.__class__.__name__.lower()

        # default dataset folder is the cache root
        if not base_path:
            base_path = Path(flair.cache_root) / "datasets"
        data_folder = base_path / dataset_name

        if tokenizer is None:
            tokenizer = SciSpacyTokenizer()
        sentence_splitter = TagSentenceSplitter(tag=SENTENCE_TAG, tokenizer=tokenizer)

        train_file = data_folder / f"{sentence_splitter.name}_train.conll"

        if not train_file.exists():
            corpus_file = self.download_corpus(data_folder)
            corpus_data = self.parse_corpus(corpus_file)

            conll_writer = CoNLLWriter(sentence_splitter=sentence_splitter)
            conll_writer.write_to_conll(corpus_data, train_file)

        super(AZDZ, self).__init__(
            data_folder, columns, tag_to_bioes="ner", in_memory=in_memory
        )

    @classmethod
    def download_corpus(cls, data_dir: Path) -> Path:
        url = "http://diego.asu.edu/downloads/AZDC_6-26-2009.txt"
        data_path = cached_path(url, data_dir)

        return data_path

    @staticmethod
    def parse_corpus(input_file: Path) -> InternalBioNerDataset:
        documents = {}
        entities_per_document = {}

        with open(str(input_file), "r", encoding="iso-8859-1") as azdz_reader:
            prev_document_id = None
            prev_sentence_id = None

            document_text = None
            entities = []
            offset = None

            for line in azdz_reader:
                line = line.strip()
                if not line or line.startswith("Doc Id"):
                    continue

                columns = line.split("\t")

                document_id = columns[1]  # PMID
                sentence_id = document_id + "_" + columns[2]  # PMID + sentence no

                if document_id != prev_document_id and document_text:
                    documents[document_id] = document_text
                    entities_per_document[document_id] = entities

                    document_text = None
                    entities = []
                    offset = None

                if sentence_id != prev_sentence_id:
                    offset = offset + len(SENTENCE_TAG) if offset else 0
                    document_text = (
                        document_text + SENTENCE_TAG + columns[3].strip()
                        if document_text
                        else columns[3]
                    )

                try:
                    start = offset + int(columns[4]) - 1
                    end = offset + int(columns[5])
                except:
                    continue

                if end == 0:
                    continue

                entities.append(Entity((start, end), DISEASE_TAG))

        return InternalBioNerDataset(
            documents=documents, entities_per_document=entities_per_document
        )


class PDR(ColumnCorpus):
    """
        Corpus of plant-disease relations from Kim et al., consisting of named entity annotations
        for plants and disease.

          For further information see Kim et al.:
            A corpus of plant-disease relations in the biomedical domain
            https://journals.plos.org/plosone/article?id=10.1371/journal.pone.0221582
            http://gcancer.org/pdr/
    """

    def __init__(
        self,
        base_path: Union[str, Path] = None,
        in_memory: bool = True,
        sentence_splitter: SentenceSplitter = None,
    ):
        """
           :param base_path: Path to the corpus on your machine
           :param in_memory: If True, keeps dataset in memory giving speedups in training.
           :param sentence_splitter: Implementation of :class:`SentenceSplitter` which
                segments documents into sentences and tokens (default :class:`SciSpacySentenceSplitter`)
           """

        if type(base_path) == str:
            base_path: Path = Path(base_path)

        # column format
        columns = {0: "text", 1: "ner", 2: ColumnDataset.SPACE_AFTER_KEY}

        # this dataset name
        dataset_name = self.__class__.__name__.lower()

        # default dataset folder is the cache root
        if not base_path:
            base_path = Path(flair.cache_root) / "datasets"
        data_folder = base_path / dataset_name

        if sentence_splitter is None:
            sentence_splitter = SciSpacySentenceSplitter()

        train_file = data_folder / f"{sentence_splitter.name}_train.conll"

        if not train_file.exists():
            corpus_folder = self.download_corpus(data_folder)
            corpus_data = brat_to_internal(
                corpus_folder, ann_file_suffixes=[".ann", ".ann2"]
            )

            conll_writer = CoNLLWriter(sentence_splitter=sentence_splitter)
            conll_writer.write_to_conll(corpus_data, train_file)

        super(PDR, self).__init__(
            data_folder, columns, tag_to_bioes="ner", in_memory=in_memory
        )

    @classmethod
    def download_corpus(cls, data_dir: Path) -> Path:
        url = "http://gcancer.org/pdr/Plant-Disease_Corpus.tar.gz"
        data_path = cached_path(url, data_dir)
        unpack_file(data_path, data_dir)

        return data_dir / "Plant-Disease_Corpus"


class HUNER_DISEASE_PDR(HunerDataset):
    """
    PDR Dataset with only Disease annotations
    """

    def __init__(self, *args, **kwargs):
        super().__init__(*args, **kwargs)

    @staticmethod
    def split_url() -> str:
        return "https://raw.githubusercontent.com/hu-ner/huner/master/ner_scripts/splits/pdr"

    def to_internal(self, data_dir: Path) -> InternalBioNerDataset:
        corpus_folder = PDR.download_corpus(data_dir)
        corpus_data = brat_to_internal(
            corpus_folder, ann_file_suffixes=[".ann", ".ann2"]
        )
        corpus_data = filter_and_map_entities(corpus_data, {"Disease": DISEASE_TAG})

        return corpus_data


class HunerMultiCorpus(MultiCorpus):
    """
        Base class to build the union of all HUNER data sets considering a particular entity type.
    """

    def __init__(self, entity_type: str, sentence_splitter: SentenceSplitter = None):
        self.entity_type = entity_type

        def entity_type_predicate(member):
            return f"HUNER_{entity_type}_" in str(member) and inspect.isclass(member)

<<<<<<< HEAD
        self.huner_corpora_classes = inspect.getmembers(sys.modules[__name__], predicate=entity_type_predicate)

        self.huner_corpora = []
        for name, constructor_func in self.huner_corpora_classes:
            try:
                if not sentence_splitter:
                    corpus = constructor_func()
                else:
                    corpus = constructor_func(sentence_splitter=sentence_splitter)

                self.huner_corpora.append(corpus)
            except:
                print(f"Can't download corpus {name}:\n\t{sys.exc_info()}\n\n")
=======
        self.huner_corpora = inspect.getmembers(
            sys.modules[__name__], predicate=entity_type_predicate
        )
        self.huner_corpora = [
            constructor_func() for name, constructor_func in self.huner_corpora
        ]
>>>>>>> 1d6ecc46

        super(HunerMultiCorpus, self).__init__(
            corpora=self.huner_corpora, name=f"HUNER-{entity_type}"
        )


class HUNER_CELL_LINE(HunerMultiCorpus):
    """
        Union of all HUNER cell line data sets.
    """

    def __init__(self, sentence_splitter: SentenceSplitter = None):
        super(HUNER_CELL_LINE, self).__init__(
            entity_type="CELL_LINE",
            sentence_splitter=sentence_splitter
        )


class HUNER_CHEMICAL(HunerMultiCorpus):
    """
        Union of all HUNER chemical data sets.
    """

    def __init__(self, sentence_splitter: SentenceSplitter = None):
        super(HUNER_CHEMICAL, self).__init__(
            entity_type="CHEMICAL",
            sentence_splitter=sentence_splitter
        )


class HUNER_DISEASE(HunerMultiCorpus):
    """
        Union of all HUNER disease data sets.
    """

    def __init__(self, sentence_splitter: SentenceSplitter = None):
        super(HUNER_DISEASE, self).__init__(
            entity_type="DISEASE",
            sentence_splitter=sentence_splitter
        )


class HUNER_GENE(HunerMultiCorpus):
    """
        Union of all HUNER gene data sets.
    """

    def __init__(self, sentence_splitter: SentenceSplitter = None):
        super(HUNER_GENE, self).__init__(
            entity_type="GENE",
            sentence_splitter=sentence_splitter
        )


class HUNER_SPECIES(HunerMultiCorpus):
    """
        Union of all HUNER species data sets.
    """

    def __init__(self, sentence_splitter: SentenceSplitter = None):
        super(HUNER_SPECIES, self).__init__(
            entity_type="SPECIES",
            sentence_splitter=sentence_splitter
        )<|MERGE_RESOLUTION|>--- conflicted
+++ resolved
@@ -497,19 +497,10 @@
             base_path = Path(flair.cache_root) / "datasets"
         data_folder = base_path / dataset_name
 
-<<<<<<< HEAD
         self.sentence_splitter = self.get_corpus_sentence_splitter()
         if not self.sentence_splitter:
             self.sentence_splitter = (
-                sentence_splitter
-                if sentence_splitter
-                else SciSpacySentenceSplitter()
-=======
-        cw_sentence_splitter = self.get_corpus_sentence_splitter()
-        if not cw_sentence_splitter:
-            cw_sentence_splitter = (
                 sentence_splitter if sentence_splitter else SciSpacySentenceSplitter()
->>>>>>> 1d6ecc46
             )
         else:
             if sentence_splitter:
@@ -5450,9 +5441,8 @@
         def entity_type_predicate(member):
             return f"HUNER_{entity_type}_" in str(member) and inspect.isclass(member)
 
-<<<<<<< HEAD
+
         self.huner_corpora_classes = inspect.getmembers(sys.modules[__name__], predicate=entity_type_predicate)
-
         self.huner_corpora = []
         for name, constructor_func in self.huner_corpora_classes:
             try:
@@ -5464,14 +5454,6 @@
                 self.huner_corpora.append(corpus)
             except:
                 print(f"Can't download corpus {name}:\n\t{sys.exc_info()}\n\n")
-=======
-        self.huner_corpora = inspect.getmembers(
-            sys.modules[__name__], predicate=entity_type_predicate
-        )
-        self.huner_corpora = [
-            constructor_func() for name, constructor_func in self.huner_corpora
-        ]
->>>>>>> 1d6ecc46
 
         super(HunerMultiCorpus, self).__init__(
             corpora=self.huner_corpora, name=f"HUNER-{entity_type}"
@@ -5535,4 +5517,4 @@
         super(HUNER_SPECIES, self).__init__(
             entity_type="SPECIES",
             sentence_splitter=sentence_splitter
-        )+        )
