--- conflicted
+++ resolved
@@ -19,11 +19,7 @@
     PretrainedConfig,
     PreTrainedTokenizer,
 )
-<<<<<<< HEAD
-from transformers.tokenization_utils_base import LARGE_INTEGER, TruncationStrategy
-=======
 from transformers.tokenization_utils_base import LARGE_INTEGER
->>>>>>> 03188b1c
 
 import flair
 from flair.data import DT, Sentence, Token
