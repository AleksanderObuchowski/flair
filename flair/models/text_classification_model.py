import logging
from pathlib import Path
from typing import List, Union, Dict, Optional, Set, Tuple

import torch
import torch.nn as nn
from torch.utils.data.dataset import Dataset
from tqdm import tqdm
import numpy as np

import sklearn.metrics as metrics
from sklearn.metrics.pairwise import cosine_similarity
from sklearn.preprocessing import minmax_scale
import flair.nn
import flair.embeddings
from flair.data import Dictionary, Sentence, Label, DataPoint, DataPair
from flair.datasets import SentenceDataset, DataLoader
from flair.file_utils import cached_path
from flair.training_utils import convert_labels_to_one_hot, Result, store_embeddings

log = logging.getLogger("flair")


class TextClassifier(flair.nn.Model):
    """
    Text Classification Model
    The model takes word embeddings, puts them into an RNN to obtain a text representation, and puts the
    text representation in the end into a linear layer to get the actual class label.
    The model can handle single and multi class data sets.
    """

    def __init__(
            self,
            document_embeddings: flair.embeddings.DocumentEmbeddings,
            label_dictionary: Dictionary,
            label_type: str = None,
            multi_label: bool = None,
            multi_label_threshold: float = 0.5,
            beta: float = 1.0,
            loss_weights: Dict[str, float] = None,
    ):
        """
        Initializes a TextClassifier
        :param document_embeddings: embeddings used to embed each data point
        :param label_dictionary: dictionary of labels you want to predict
        :param multi_label: auto-detected by default, but you can set this to True to force multi-label prediction
        or False to force single-label prediction
        :param multi_label_threshold: If multi-label you can set the threshold to make predictions
        :param beta: Parameter for F-beta score for evaluation and training annealing
        :param loss_weights: Dictionary of weights for labels for the loss function
        (if any label's weight is unspecified it will default to 1.0)
        """

        super(TextClassifier, self).__init__()

        self.document_embeddings: flair.embeddings.DocumentEmbeddings = document_embeddings
        self.label_dictionary: Dictionary = label_dictionary
        self.label_type = label_type

        if multi_label is not None:
            self.multi_label = multi_label
        else:
            self.multi_label = self.label_dictionary.multi_label

        self.multi_label_threshold = multi_label_threshold

        self.beta = beta

        self.weight_dict = loss_weights
        # Initialize the weight tensor
        if loss_weights is not None:
            n_classes = len(self.label_dictionary)
            weight_list = [1. for i in range(n_classes)]
            for i, tag in enumerate(self.label_dictionary.get_items()):
                if tag in loss_weights.keys():
                    weight_list[i] = loss_weights[tag]
            self.loss_weights = torch.FloatTensor(weight_list).to(flair.device)
        else:
            self.loss_weights = None

        self.decoder = nn.Linear(
            self.document_embeddings.embedding_length, len(self.label_dictionary)
        )

        nn.init.xavier_uniform_(self.decoder.weight)

        if self.multi_label:
            self.loss_function = nn.BCEWithLogitsLoss(weight=self.loss_weights)
        else:
            self.loss_function = nn.CrossEntropyLoss(weight=self.loss_weights)

        # auto-spawn on GPU if available
        self.to(flair.device)

    def forward(self, sentences):

        self.document_embeddings.embed(sentences)

        embedding_names = self.document_embeddings.get_names()

        text_embedding_list = [
            sentence.get_embedding(embedding_names).unsqueeze(0) for sentence in sentences
        ]
        text_embedding_tensor = torch.cat(text_embedding_list, 0).to(flair.device)

        label_scores = self.decoder(text_embedding_tensor)

        return label_scores

    def _get_state_dict(self):
        model_state = {
            "state_dict": self.state_dict(),
            "document_embeddings": self.document_embeddings,
            "label_dictionary": self.label_dictionary,
            "label_type": self.label_type,
            "multi_label": self.multi_label,
            "beta": self.beta,
            "weight_dict": self.weight_dict,
        }
        return model_state

    @staticmethod
    def _init_model_with_state_dict(state):
        beta = 1.0 if "beta" not in state.keys() else state["beta"]
        weights = None if "weight_dict" not in state.keys() else state["weight_dict"]
        label_type = None if "label_type" not in state.keys() else state["label_type"]

        model = TextClassifier(
            document_embeddings=state["document_embeddings"],
            label_dictionary=state["label_dictionary"],
            label_type=label_type,
            multi_label=state["multi_label"],
            beta=beta,
            loss_weights=weights,
        )

        model.load_state_dict(state["state_dict"])
        return model

    def forward_loss(
            self, data_points: Union[List[Sentence], Sentence]
    ) -> torch.tensor:

        scores = self.forward(data_points)

        return self._calculate_loss(scores, data_points)

    def _calculate_loss(self, scores, data_points):

        labels = self._labels_to_one_hot(data_points) if self.multi_label \
            else self._labels_to_indices(data_points)

        return self.loss_function(scores, labels)

    def _forward_scores_and_loss(
            self, data_points: Union[List[Sentence], Sentence], return_loss=False):
        scores = self.forward(data_points)

        loss = None
        if return_loss:
            loss = self._calculate_loss(scores, data_points)

        return scores, loss

    def predict(
            self,
            sentences: Union[List[Sentence], Sentence],
            mini_batch_size: int = 32,
            multi_class_prob: bool = False,
            verbose: bool = False,
            label_name: Optional[str] = None,
            return_loss=False,
            embedding_storage_mode="none",
    ):
        """
        Predicts the class labels for the given sentences. The labels are directly added to the sentences.
        :param sentences: list of sentences
        :param mini_batch_size: mini batch size to use
        :param multi_class_prob : return probability for all class for multiclass
        :param verbose: set to True to display a progress bar
        :param return_loss: set to True to return loss
        :param label_name: set this to change the name of the label type that is predicted
        :param embedding_storage_mode: default is 'none' which is always best. Only set to 'cpu' or 'gpu' if
        you wish to not only predict, but also keep the generated embeddings in CPU or GPU memory respectively.
        'gpu' to store embeddings in GPU memory.
        """
        if label_name == None:
            label_name = self.label_type if self.label_type is not None else 'label'

        with torch.no_grad():
            if not sentences:
                return sentences

            if isinstance(sentences, DataPoint):
                sentences = [sentences]

            # filter empty sentences
            if isinstance(sentences[0], DataPoint):
                sentences = [sentence for sentence in sentences if len(sentence) > 0]
            if len(sentences) == 0: return sentences

            # reverse sort all sequences by their length
            rev_order_len_index = sorted(
                range(len(sentences)), key=lambda k: len(sentences[k]), reverse=True
            )

            reordered_sentences: List[Union[DataPoint, str]] = [
                sentences[index] for index in rev_order_len_index
            ]

            dataloader = DataLoader(
                dataset=SentenceDataset(reordered_sentences), batch_size=mini_batch_size
            )
            # progress bar for verbosity
            if verbose:
                dataloader = tqdm(dataloader)

            overall_loss = 0
            batch_no = 0
            for batch in dataloader:

                batch_no += 1

                if verbose:
                    dataloader.set_description(f"Inferencing on batch {batch_no}")

                # stop if all sentences are empty
                if not batch:
                    continue

                scores, loss = self._forward_scores_and_loss(batch, return_loss)

                if return_loss:
                    overall_loss += loss

                predicted_labels = self._obtain_labels(scores, predict_prob=multi_class_prob)

                for (sentence, labels) in zip(batch, predicted_labels):
                    for label in labels:
                        if self.multi_label or multi_class_prob:
                            sentence.add_label(label_name, label.value, label.score)
                        else:
                            sentence.set_label(label_name, label.value, label.score)

                # clearing token embeddings to save memory
                store_embeddings(batch, storage_mode=embedding_storage_mode)

            if return_loss:
                return overall_loss / batch_no

    def evaluate(
            self,
            sentences: Union[List[DataPoint], Dataset],
            out_path: Union[str, Path] = None,
            embedding_storage_mode: str = "none",
            mini_batch_size: int = 32,
            num_workers: int = 8,
            main_score_type: Tuple[str, str]=("micro avg", 'f1-score'),
            return_predictions: bool = False
    ) -> (Result, float, Optional[List[Tuple[str,int,int]]]):
        all_predictions = []
<<<<<<< HEAD
=======
        
>>>>>>> c5bb4ce6
        # read Dataset into data loader (if list of sentences passed, make Dataset first)
        if not isinstance(sentences, Dataset):
            sentences = SentenceDataset(sentences)
        data_loader = DataLoader(sentences, batch_size=mini_batch_size, num_workers=num_workers)

        # use scikit-learn to evaluate
        y_true = []
        y_pred = []

        with torch.no_grad():
            eval_loss = 0

            lines: List[str] = []
            batch_count: int = 0

            for batch in data_loader:
                batch_count += 1

                # remove previously predicted labels
                [sentence.remove_labels('predicted') for sentence in batch]

                # get the gold labels
                true_values_for_batch = [sentence.get_labels(self.label_type) for sentence in batch]

                # predict for batch
                loss = self.predict(batch,
                                    embedding_storage_mode=embedding_storage_mode,
                                    mini_batch_size=mini_batch_size,
                                    label_name='predicted',
                                    return_loss=True)

                eval_loss += loss

                sentences_for_batch = [sent.to_plain_string() for sent in batch]

                # get the predicted labels
                predictions = [sentence.get_labels('predicted') for sentence in batch]

                for sentence, prediction, true_value in zip(
                        sentences_for_batch,
                        predictions,
                        true_values_for_batch,
                ):
                    eval_line = "{}\t{}\t{}\n".format(
                        sentence, true_value, prediction
                    )
                    lines.append(eval_line)
                    all_predictions.append((sentence, true_value, prediction))

                for predictions_for_sentence, true_values_for_sentence in zip(
                        predictions, true_values_for_batch
                ):

                    true_values_for_sentence = [label.value for label in true_values_for_sentence]
                    predictions_for_sentence = [label.value for label in predictions_for_sentence]

                    y_true_instance = np.zeros(len(self.label_dictionary), dtype=int)
                    for i in range(len(self.label_dictionary)):
                        if self.label_dictionary.get_item_for_index(i) in true_values_for_sentence:
                            y_true_instance[i] = 1
                    y_true.append(y_true_instance.tolist())

                    y_pred_instance = np.zeros(len(self.label_dictionary), dtype=int)
                    for i in range(len(self.label_dictionary)):
                        if self.label_dictionary.get_item_for_index(i) in predictions_for_sentence:
                            y_pred_instance[i] = 1
                    y_pred.append(y_pred_instance.tolist())

                store_embeddings(batch, embedding_storage_mode)

            # remove predicted labels
            for sentence in sentences:
                sentence.annotation_layers['predicted'] = []

            if out_path is not None:
                with open(out_path, "w", encoding="utf-8") as outfile:
                    outfile.write("".join(lines))

            # make "classification report"
            target_names = []
            for i in range(len(self.label_dictionary)):
                target_names.append(self.label_dictionary.get_item_for_index(i))
            classification_report = metrics.classification_report(y_true, y_pred, digits=4,
                                                                  target_names=target_names, zero_division=0)
            classification_report_dict = metrics.classification_report(y_true, y_pred, digits=4,
                                                                  target_names=target_names, zero_division=0, output_dict=True)

            # get scores
            micro_f_score = round(metrics.fbeta_score(y_true, y_pred, beta=self.beta, average='micro', zero_division=0),
                                  4)
            accuracy_score = round(metrics.accuracy_score(y_true, y_pred), 4)
            macro_f_score = round(metrics.fbeta_score(y_true, y_pred, beta=self.beta, average='macro', zero_division=0),
                                  4)
            precision_score = round(metrics.precision_score(y_true, y_pred, average='macro', zero_division=0), 4)
            recall_score = round(metrics.recall_score(y_true, y_pred, average='macro', zero_division=0), 4)

            detailed_result = (
                    "\nResults:"
                    f"\n- F-score (micro) {micro_f_score}"
                    f"\n- F-score (macro) {macro_f_score}"
                    f"\n- Accuracy {accuracy_score}"
                    '\n\nBy class:\n' + classification_report
            )

            # line for log file
            if not self.multi_label:
                log_header = "ACCURACY"
                log_line = f"\t{accuracy_score}"
            else:
                log_header = "PRECISION\tRECALL\tF1\tACCURACY"
                log_line = f"{precision_score}\t" \
                           f"{recall_score}\t" \
                           f"{macro_f_score}\t" \
                           f"{accuracy_score}"

            result = Result(
                main_score=classification_report_dict[main_score_type[0]][main_score_type[1]],
                log_line=log_line,
                log_header=log_header,
                detailed_results=detailed_result,
                classification_report=classification_report_dict
            )

            eval_loss /= batch_count
            if return_predictions:
                return result, eval_loss, all_predictions
            else:
                return result, eval_loss

    @staticmethod
    def _filter_empty_sentences(sentences: List[Sentence]) -> List[Sentence]:
        filtered_sentences = [sentence for sentence in sentences if sentence.tokens]
        if len(sentences) != len(filtered_sentences):
            log.warning(
                "Ignore {} sentence(s) with no tokens.".format(
                    len(sentences) - len(filtered_sentences)
                )
            )
        return filtered_sentences

    def _obtain_labels(
            self, scores: List[List[float]], predict_prob: bool = False
    ) -> List[List[Label]]:
        """
        Predicts the labels of sentences.
        :param scores: the prediction scores from the model
        :return: list of predicted labels
        """

        if self.multi_label:
            return [self._get_multi_label(s) for s in scores]

        elif predict_prob:
            return [self._predict_label_prob(s) for s in scores]

        return [self._get_single_label(s) for s in scores]

    def _get_multi_label(self, label_scores) -> List[Label]:
        labels = []

        sigmoid = torch.nn.Sigmoid()

        results = list(map(lambda x: sigmoid(x), label_scores))
        for idx, conf in enumerate(results):
            if conf > self.multi_label_threshold:
                label = self.label_dictionary.get_item_for_index(idx)
                labels.append(Label(label, conf.item()))

        return labels

    def _get_single_label(self, label_scores) -> List[Label]:
        softmax = torch.nn.functional.softmax(label_scores, dim=0)
        conf, idx = torch.max(softmax, 0)
        label = self.label_dictionary.get_item_for_index(idx.item())

        return [Label(label, conf.item())]

    def _predict_label_prob(self, label_scores) -> List[Label]:
        softmax = torch.nn.functional.softmax(label_scores, dim=0)
        label_probs = []
        for idx, conf in enumerate(softmax):
            label = self.label_dictionary.get_item_for_index(idx)
            label_probs.append(Label(label, conf.item()))
        return label_probs

    def _labels_to_one_hot(self, sentences: List[Sentence]):

        label_list = []
        for sentence in sentences:
            label_list.append([label.value for label in sentence.get_labels(self.label_type)])

        one_hot = convert_labels_to_one_hot(label_list, self.label_dictionary)
        one_hot = [torch.FloatTensor(l).unsqueeze(0) for l in one_hot]
        one_hot = torch.cat(one_hot, 0).to(flair.device)
        return one_hot

    def _labels_to_indices(self, sentences: List[Sentence]):

        indices = [
            torch.LongTensor(
                [
                    self.label_dictionary.get_idx_for_item(label.value)
                    for label in sentence.get_labels(self.label_type)
                ]
            )
            for sentence in sentences
        ]

        vec = torch.cat(indices, 0).to(flair.device)

        return vec

    @staticmethod
    def _fetch_model(model_name) -> str:

        model_map = {}
        hu_path: str = "https://nlp.informatik.hu-berlin.de/resources/models"

        model_map["de-offensive-language"] = "/".join(
            [hu_path, "de-offensive-language", "germ-eval-2018-task-1-v0.8.pt"]
        )

        # English sentiment models
        model_map["sentiment"] = "/".join(
            [hu_path, "sentiment-curated-distilbert", "sentiment-en-mix-distillbert_4.pt"]
        )
        model_map["en-sentiment"] = "/".join(
            [hu_path, "sentiment-curated-distilbert", "sentiment-en-mix-distillbert_4.pt"]
        )
        model_map["sentiment-fast"] = "/".join(
            [hu_path, "sentiment-curated-fasttext-rnn", "sentiment-en-mix-ft-rnn_v8.pt"]
        )

        # Communicative Functions Model
        model_map["communicative-functions"] = "/".join(
            [hu_path, "comfunc", "communicative-functions.pt"]
        )

        cache_dir = Path("models")
        if model_name in model_map:
            model_name = cached_path(model_map[model_name], cache_dir=cache_dir)

        return model_name

    def __str__(self):
        return super(flair.nn.Model, self).__str__().rstrip(')') + \
               f'  (beta): {self.beta}\n' + \
               f'  (weights): {self.weight_dict}\n' + \
               f'  (weight_tensor) {self.loss_weights}\n)'


class TextPairClassifier(TextClassifier):
    """
    Text Pair Classification Model for tasks such as Recognizing Textual Entailment, build upon TextClassifier.
    The model takes document embeddings and puts resulting text representation(s) into a linear layer to get the 
    actual class label. We provide two ways to embed the DataPairs: Either by embedding both DataPoints
    and concatenating the resulting vectors ("embed_separately=True") or by concatenating the DataPoints and embedding
    the resulting vector ("embed_separately=False").
    """

    def __init__(
            self,
            document_embeddings: flair.embeddings.DocumentEmbeddings,
            label_dictionary: Dictionary,
            embed_separately: bool = False,
            label_type: str = None,
            multi_label: bool = None,
            multi_label_threshold: float = 0.5,
            beta: float = 1.0,
            loss_weights: Dict[str, float] = None,
    ):
        """
        :param document_embeddings: embeddings used to embed the Datapairs
        :param label_dictionary: dictionary of labels you want to predict
        :param label_type: name of the label
        :param embed_separately: If True, the model embeds both data points separately, else cross-embedding
        :param multi_label: auto-detected by default, but you can set this to True to force multi-label prediction
        or False to force single-label prediction
        :param multi_label_threshold: If multi-label you can set the threshold to make predictions
        :param beta: Parameter for F-beta score for evaluation and training annealing
        :param loss_weights: Dictionary of weights for labels for the loss function
        (if any label's weight is unspecified it will default to 1.0)
        """

        self.bi_mode = embed_separately
        # Initialize TextClassifier
        super(TextPairClassifier, self).__init__(document_embeddings,
                                                 label_dictionary,
                                                 label_type=label_type,
                                                 multi_label=multi_label,
                                                 multi_label_threshold=multi_label_threshold,
                                                 beta=beta,
                                                 loss_weights=loss_weights)

        # if bi_mode == True the linear layer needs twice the length of the embeddings as input size
        # since we concatenate the embeddings of the two DataPoints in the DataPairs
        if self.bi_mode:
            self.decoder = nn.Linear(
                2 * self.document_embeddings.embedding_length, len(self.label_dictionary)
            ).to(flair.device)

            nn.init.xavier_uniform_(self.decoder.weight)

        # else, set separator to concatenate two sentences
        else:
            self.sep = ' '
            if isinstance(self.document_embeddings, flair.embeddings.document.TransformerDocumentEmbeddings):
                if self.document_embeddings.tokenizer.sep_token:
                    self.sep = ' ' + str(self.document_embeddings.tokenizer.sep_token) + ' '
                else:
                    self.sep = ' [SEP] '

    def _get_state_dict(self):
        model_state = super()._get_state_dict()
        model_state["bi_mode"] = self.bi_mode
        return model_state

    @staticmethod
    def _init_model_with_state_dict(state):
        beta = 1.0 if "beta" not in state.keys() else state["beta"]
        weights = None if "weight_dict" not in state.keys() else state["weight_dict"]
        label_type = None if "label_type" not in state.keys() else state["label_type"]
        mode = True if "bi_mode" not in state.keys() else state["bi_mode"]

        model = TextPairClassifier(
            document_embeddings=state["document_embeddings"],
            label_dictionary=state["label_dictionary"],
            label_type=label_type,
            multi_label=state["multi_label"],
            beta=beta,
            loss_weights=weights,
            embed_separately=mode
        )

        model.load_state_dict(state["state_dict"])
        return model

    def forward(self, datapairs):

        embedding_names = self.document_embeddings.get_names()

        if isinstance(datapairs, DataPair):
            datapairs = [datapairs]

        if self.bi_mode:  # embed both sentences seperately, concatenate the resulting vectors
            first_elements = [pair.first for pair in datapairs]
            second_elements = [pair.second for pair in datapairs]

            self.document_embeddings.embed(first_elements)

            self.document_embeddings.embed(second_elements)

            text_embedding_list = [
                torch.cat([a.get_embedding(embedding_names), b.get_embedding(embedding_names)], 0).unsqueeze(0)
                for (a, b) in zip(first_elements, second_elements)
            ]

        else:  # concatenate the sentences and embed together

            concatenated_sentences = [
                Sentence(
                    pair.first.to_tokenized_string() + self.sep + pair.second.to_tokenized_string(),
                    use_tokenizer=False
                )
                for pair in datapairs]

            self.document_embeddings.embed(concatenated_sentences)

            text_embedding_list = [
                sentence.get_embedding(embedding_names).unsqueeze(0) for sentence in concatenated_sentences
            ]

        text_embedding_tensor = torch.cat(text_embedding_list, 0).to(flair.device)

        # linear layer
        label_scores = self.decoder(text_embedding_tensor)

        return label_scores


class TARSClassifier(TextClassifier):
    """
    TARS Classification Model
    The model inherits TextClassifier class to provide usual interfaces such as evaluate,
    predict etc. It can encapsulate multiple tasks inside it. The user has to mention
    which task is intended to be used. In the backend, the model uses a BERT based binary
    text classifier which given a <label, text> pair predicts the probability of two classes
    "YES", and "NO". The input data is a usual Sentence object which is inflated
    by the model internally before pushing it through the transformer stack of BERT.
    """

    static_label_yes = "YES"
    static_label_no = "NO"
    static_label_type = "tars_label"
    static_adhoc_task_identifier = "adhoc_dummy"

    def __init__(
            self,
            task_name: str,
            label_dictionary: Dictionary,
            batch_size: int = 16,
            document_embeddings: str = 'bert-base-uncased',
            num_negative_labels_to_sample: int = 2,
            label_type: str = None,
            multi_label: bool = None,
            multi_label_threshold: float = 0.5,
            beta: float = 1.0
    ):
        """
        Initializes a TextClassifier
        :param task_name: a string depicting the name of the task
        :param label_dictionary: dictionary of labels you want to predict
        :param batch_size: batch size for forward pass while using BERT
        :param document_embeddings: name of the pre-trained transformer model e.g.,
        'bert-base-uncased' etc
        :num_negative_labels_to_sample: number of negative labels to sample for each 
        positive labels against a sentence during training. Defaults to 2 negative 
        labels for each positive label. The model would sample all the negative labels 
        if None is passed. That slows down the training considerably.
        :param multi_label: auto-detected by default, but you can set this to True
        to force multi-label predictionor False to force single-label prediction
        :param multi_label_threshold: If multi-label you can set the threshold to make predictions
        :param beta: Parameter for F-beta score for evaluation and training annealing
        """
        from flair.embeddings.document import TransformerDocumentEmbeddings

        if not isinstance(document_embeddings, TransformerDocumentEmbeddings):
            document_embeddings = TransformerDocumentEmbeddings(model=document_embeddings,
                                                                fine_tune=True,
                                                                batch_size=batch_size)

        super(TARSClassifier, self).__init__(document_embeddings,
                                             label_dictionary,
                                             label_type=label_type,
                                             multi_label=multi_label,
                                             multi_label_threshold=multi_label_threshold,
                                             beta=beta)

        # Drop unnecessary attributes from Parent class
        self.document_embeddings = None
        self.decoder = None
        self.loss_function = None

        # prepare binary label dictionary
        tars_label_dictionary = Dictionary(add_unk=False)
        tars_label_dictionary.add_item(self.static_label_no)
        tars_label_dictionary.add_item(self.static_label_yes)

        self.tars_model = TextClassifier(document_embeddings,
                                         tars_label_dictionary,
                                         label_type=self.static_label_type,
                                         multi_label=False,
                                         beta=1.0,
                                         loss_weights=None)

        self.num_negative_labels_to_sample = num_negative_labels_to_sample
        self.label_nearest_map = None
        self.cleaned_up_labels = {}
        self.current_task = None

        # Store task specific labels since TARS can handle multiple tasks
        self.task_specific_attributes = {}
        self.add_and_switch_to_new_task(task_name, label_dictionary, multi_label,
                                        multi_label_threshold, label_type, beta)

    def add_and_switch_to_new_task(self,
                                   task_name,
                                   label_dictionary: Union[List, Set, Dictionary, str],
                                   multi_label: bool = True,
                                   multi_label_threshold: float = 0.5,
                                   label_type: str = None,
                                   beta: float = 1.0
                                   ):
        """
        Adds a new task to an existing TARS model. Sets necessary attributes and finally 'switches'
        to the new task. Parameters are similar to the constructor except for model choice, batch
        size and negative sampling. This method does not store the resultant model onto disk.
        :param task_name: a string depicting the name of the task
        :param label_dictionary: dictionary of the labels you want to predict
        :param multi_label: auto-detect if a corpus label dictionary is provided. Defaults to True otherwise
        :param multi_label_threshold: If multi-label you can set the threshold to make predictions
        """
        if task_name in self.task_specific_attributes:
            log.warning("Task `%s` already exists in TARS model. Switching to it.", task_name)
        else:

            # make label dictionary if no Dictionary object is passed
            if isinstance(label_dictionary, (list, set, str)):
                label_dictionary = TARSClassifier._make_ad_hoc_label_dictionary(label_dictionary, multi_label)

            self.task_specific_attributes[task_name] = {}
            self.task_specific_attributes[task_name]['label_dictionary'] = label_dictionary
            self.task_specific_attributes[task_name]['multi_label'] = label_dictionary.multi_label
            self.task_specific_attributes[task_name]['multi_label_threshold'] = multi_label_threshold
            self.task_specific_attributes[task_name]['label_type'] = label_type
            self.task_specific_attributes[task_name]['beta'] = beta

        self.switch_to_task(task_name)

    def list_existing_tasks(self) -> Set[str]:
        """
        Lists existing tasks in the loaded TARS model on the console.
        """
        return set(self.task_specific_attributes.keys())

    def _get_cleaned_up_label(self, label):
        """
        Does some basic clean up of the provided labels, stores them, looks them up.
        """
        if label not in self.cleaned_up_labels:
            self.cleaned_up_labels[label] = label.replace("_", " ")
        return self.cleaned_up_labels[label]

    def _compute_label_similarity_for_current_epoch(self):
        """
        Compute the similarity between all labels for better sampling of negatives
        """

        # get and embed all labels by making a Sentence object that contains only the label text
        all_labels = [label.decode("utf-8") for label in self.label_dictionary.idx2item]
        label_sentences = [Sentence(self._get_cleaned_up_label(label)) for label in all_labels]
        self.tars_model.document_embeddings.embed(label_sentences)

        # get each label embedding and scale between 0 and 1
        encodings_np = [sentence.get_embedding().cpu().detach().numpy() for \
                        sentence in label_sentences]
        normalized_encoding = minmax_scale(encodings_np)

        # compute similarity matrix
        similarity_matrix = cosine_similarity(normalized_encoding)

        # the higher the similarity, the greater the chance that a label is
        # sampled as negative example
        negative_label_probabilities = {}
        for row_index, label in enumerate(all_labels):
            negative_label_probabilities[label] = {}
            for column_index, other_label in enumerate(all_labels):
                if label != other_label:
                    negative_label_probabilities[label][other_label] = \
                        similarity_matrix[row_index][column_index]
        self.label_nearest_map = negative_label_probabilities

    def train(self, mode=True):
        """Populate label similarity map based on cosine similarity before running epoch

        If the `num_negative_labels_to_sample` is set to an integer value then before starting
        each epoch the model would create a similarity measure between the label names based
        on cosine distances between their BERT encoded embeddings.
        """
        if mode and self.num_negative_labels_to_sample is not None:
            self._compute_label_similarity_for_current_epoch()
            super(TARSClassifier, self).train(mode)

        super(TARSClassifier, self).train(mode)

    def _get_nearest_labels_for(self, labels):
        already_sampled_negative_labels = set()

        for label in labels:
            plausible_labels = []
            plausible_label_probabilities = []
            for plausible_label in self.label_nearest_map[label]:
                if plausible_label in already_sampled_negative_labels or plausible_label in labels:
                    continue
                else:
                    plausible_labels.append(plausible_label)
                    plausible_label_probabilities.append(self.label_nearest_map[label][plausible_label])

            # make sure the probabilities always sum up to 1
            plausible_label_probabilities = np.array(plausible_label_probabilities, dtype='float64')
            plausible_label_probabilities += 1e-08
            plausible_label_probabilities /= np.sum(plausible_label_probabilities)

            if len(plausible_labels) > 0:
                num_samples = min(self.num_negative_labels_to_sample, len(plausible_labels))
                sampled_negative_labels = np.random.choice(plausible_labels,
                                                           num_samples,
                                                           replace=False,
                                                           p=plausible_label_probabilities)
                already_sampled_negative_labels.update(sampled_negative_labels)

        return already_sampled_negative_labels

    def _get_tars_formatted_sentence(self, label, original_text, tars_label=None):
        label_text_pair = " ".join([self._get_cleaned_up_label(label),
                                    self.tars_model.document_embeddings.tokenizer.sep_token,
                                    original_text])
        label_text_pair_sentence = Sentence(label_text_pair, use_tokenizer=False)
        if tars_label is not None:
            if tars_label:
                label_text_pair_sentence.add_label(self.tars_model.label_type,
                                                   TARSClassifier.static_label_yes)
            else:
                label_text_pair_sentence.add_label(self.tars_model.label_type,
                                                   TARSClassifier.static_label_no)
        return label_text_pair_sentence

    def _get_tars_formatted_sentences(self, sentences):
        label_text_pairs = []
        all_labels = [label.decode("utf-8") for label in self.label_dictionary.idx2item]
        for sentence in sentences:
            original_text = sentence.to_tokenized_string()
            label_text_pairs_for_sentence = []
            if self.training and self.num_negative_labels_to_sample is not None:
                positive_labels = {label.value for label in sentence.get_labels()}
                sampled_negative_labels = self._get_nearest_labels_for(positive_labels)
                for label in positive_labels:
                    label_text_pairs_for_sentence.append( \
                        self._get_tars_formatted_sentence(label, original_text, True))
                for label in sampled_negative_labels:
                    label_text_pairs_for_sentence.append( \
                        self._get_tars_formatted_sentence(label, original_text, False))
            else:
                positive_labels = {label.value for label in sentence.get_labels()}
                for label in all_labels:
                    tars_label = None if len(positive_labels) == 0 else label in positive_labels
                    label_text_pairs_for_sentence.append( \
                        self._get_tars_formatted_sentence(label, original_text, tars_label))
            label_text_pairs.extend(label_text_pairs_for_sentence)
        return label_text_pairs

    def switch_to_task(self, task_name):
        """
        Switches to a task which was previously added.
        """
        if task_name not in self.task_specific_attributes:
            log.error("Provided `%s` does not exist in the model. Consider calling "
                      "`add_and_switch_to_new_task` first.", task_name)
        else:
            self.current_task = task_name
            self.multi_label = self.task_specific_attributes[task_name]['multi_label']
            self.multi_label_threshold = \
                self.task_specific_attributes[task_name]['multi_label_threshold']
            self.label_dictionary = self.task_specific_attributes[task_name]['label_dictionary']
            self.label_type = self.task_specific_attributes[task_name]['label_type']
            self.beta = self.task_specific_attributes[task_name]['beta']

    def _get_state_dict(self):
        model_state = super(TARSClassifier, self)._get_state_dict()
        model_state.update({
            "current_task": self.current_task,
            "task_specific_attributes": self.task_specific_attributes,
            "tars_model": self.tars_model,
            "num_negative_labels_to_sample": self.num_negative_labels_to_sample
        })
        return model_state

    @staticmethod
    def _init_model_with_state_dict(state):
        task_name = state["current_task"]
        print("init TARS")

        # init new TARS classifier
        model = TARSClassifier(
            task_name,
            label_dictionary=state["task_specific_attributes"][task_name]['label_dictionary'],
            document_embeddings=state["tars_model"].document_embeddings,
            num_negative_labels_to_sample=state["num_negative_labels_to_sample"],
        )
        # set all task information
        model.task_specific_attributes = state["task_specific_attributes"]
        # linear layers of internal classifier
        model.load_state_dict(state["state_dict"])
        return model

    def forward_loss(
            self, data_points: Union[List[Sentence], Sentence]
    ) -> torch.tensor:
        # Transform input data into TARS format
        sentences = self._get_tars_formatted_sentences(data_points)

        return self.tars_model.forward_loss(sentences)

    def _transform_tars_scores(self, tars_scores):
        # M: num_classes in task, N: num_samples
        # reshape scores MN x 2 -> N x M x 2
        # import torch
        # a = torch.arange(30)
        # b = torch.reshape(-1, 3, 2)
        # c = b[:,:,1]
        tars_scores = torch.nn.functional.softmax(tars_scores, dim=1)
        scores = torch.reshape(tars_scores, (-1, len(self.label_dictionary.item2idx), 2))

        # target shape N x M
        target_scores = scores[:, :, 1]
        return target_scores

    def _forward_scores_and_loss(
            self, data_points: Union[List[Sentence], Sentence], return_loss=False):
        transformed_sentences = self._get_tars_formatted_sentences(data_points)
        label_scores = self.tars_model.forward(transformed_sentences)
        # Transform label_scores
        transformed_scores = self._transform_tars_scores(label_scores)

        loss = None
        if return_loss:
            loss = self.tars_model._calculate_loss(label_scores, transformed_sentences)

        return transformed_scores, loss

    def forward(self, sentences):
        transformed_sentences = self._get_tars_formatted_sentences(sentences)
        label_scores = self.tars_model.forward(transformed_sentences)

        # Transform label_scores into current task's desired format
        transformed_scores = self._transform_tars_scores(label_scores)

        return transformed_scores

    def _get_multi_label(self, label_scores) -> List[Label]:
        labels = []

        for idx, conf in enumerate(label_scores):
            if conf > self.multi_label_threshold:
                label = self.label_dictionary.get_item_for_index(idx)
                labels.append(Label(label, conf.item()))

        return labels

    def _get_single_label(self, label_scores) -> List[Label]:
        conf, idx = torch.max(label_scores, 0)
        # TARS does not do a softmax, so confidence of the best predicted class might be very low.
        # Therefore enforce a min confidence of 0.5 for a match.
        label = self.label_dictionary.get_item_for_index(idx.item())
        return [Label(label, conf.item())]

    @staticmethod
    def _make_ad_hoc_label_dictionary(candidate_label_set: Union[List[str], Set[str], str],
                                      multi_label: bool = True) -> Dictionary:
        """
        Creates a dictionary given a set of candidate labels
        :return: dictionary of labels
        """
        label_dictionary: Dictionary = Dictionary(add_unk=False)
        label_dictionary.multi_label = multi_label

        # make list if only one candidate label is passed
        if isinstance(candidate_label_set, str):
            candidate_label_set = {candidate_label_set}

        # if list is passed, convert to set
        if not isinstance(candidate_label_set, set):
            candidate_label_set = set(candidate_label_set)

        for label in candidate_label_set:
            label_dictionary.add_item(label)

        return label_dictionary

    def _drop_task(self, task_name):
        if task_name in self.task_specific_attributes:
            if self.current_task == task_name:
                log.error("`%s` is the current task."
                          " Switch to some other task before dropping this.", task_name)
            else:
                self.task_specific_attributes.pop(task_name)
        else:
            log.warning("No task exists with the name `%s`.", task_name)

    def predict_zero_shot(self,
                          sentences: Union[List[Sentence], Sentence],
                          candidate_label_set: Union[List[str], Set[str], str],
                          multi_label: bool = True):
        """
        Method to make zero shot predictions from the TARS model
        :param sentences: input sentence objects to classify
        :param candidate_label_set: set of candidate labels
        :param multi_label: indicates whether multi-label or single class prediction. Defaults to True.
        """

        # check if candidate_label_set is empty
        if candidate_label_set is None or len(candidate_label_set) == 0:
            log.warning("Provided candidate_label_set is empty")
            return

        label_dictionary = TARSClassifier._make_ad_hoc_label_dictionary(candidate_label_set, multi_label)

        # note current task
        existing_current_task = self.current_task

        # create a temporary task
        self.add_and_switch_to_new_task(TARSClassifier.static_adhoc_task_identifier,
                                        label_dictionary, multi_label)

        try:
            # make zero shot predictions
            self.predict(sentences)
        except:
            log.error("Something went wrong during prediction. Ensure you pass Sentence objects.")

        finally:
            # switch to the pre-existing task
            self.switch_to_task(existing_current_task)

            self._drop_task(TARSClassifier.static_adhoc_task_identifier)

        return

    def predict_all_tasks(self, sentences: Union[List[Sentence], Sentence]):

        # remember current task
        existing_current_task = self.current_task

        # predict with each task model
        for task in self.list_existing_tasks():
            self.switch_to_task(task)
            self.predict(sentences, label_name=task)

        # switch to the pre-existing task
        self.switch_to_task(existing_current_task)

    @staticmethod
    def _fetch_model(model_name) -> str:

        model_map = {}
        hu_path: str = "https://nlp.informatik.hu-berlin.de/resources/models"

        model_map["tars-base"] = "/".join([hu_path, "tars-base", "tars-base-v8.pt"])

        cache_dir = Path("models")
        if model_name in model_map:
            model_name = cached_path(model_map[model_name], cache_dir=cache_dir)

        return model_name<|MERGE_RESOLUTION|>--- conflicted
+++ resolved
@@ -259,10 +259,7 @@
             return_predictions: bool = False
     ) -> (Result, float, Optional[List[Tuple[str,int,int]]]):
         all_predictions = []
-<<<<<<< HEAD
-=======
-        
->>>>>>> c5bb4ce6
+
         # read Dataset into data loader (if list of sentences passed, make Dataset first)
         if not isinstance(sentences, Dataset):
             sentences = SentenceDataset(sentences)
