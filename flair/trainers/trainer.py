--- conflicted
+++ resolved
@@ -73,14 +73,10 @@
         anneal_with_restarts: bool = False,
         shuffle: bool = True,
         param_selection_mode: bool = False,
-<<<<<<< HEAD
-        num_workers: int = 8,
+        num_workers: int = 6,
+        sampler=None,
         apex: bool = False,
         apex_opt_level: str = 'O1',
-=======
-        num_workers: int = 6,
-        sampler=None,
->>>>>>> 95bcc037
         **kwargs,
     ) -> dict:
         """
@@ -280,16 +276,10 @@
                     seen_batches += 1
                     train_loss += loss.item()
 
-<<<<<<< HEAD
-                    clear_embeddings(
-                        batch, also_clear_word_embeddings=not embeddings_in_memory
-                    )
-                    batch_time += time.time() - start_time
-=======
                     # depending on memory mode, embeddings are moved to CPU, GPU or deleted
                     store_embeddings(batch, embeddings_storage_mode)
-
->>>>>>> 95bcc037
+    
+                    batch_time += time.time() - start_time
                     if batch_no % modulo == 0:
                         log.info(
                             f"epoch {epoch + 1} - iter {batch_no}/{total_number_of_batches} - loss "
