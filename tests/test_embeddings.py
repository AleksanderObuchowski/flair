--- conflicted
+++ resolved
@@ -106,27 +106,6 @@
     del embeddings
 
 
-<<<<<<< HEAD
-# def test_transformer_word_embeddings_forward_language_ids():
-#     cos = torch.nn.CosineSimilarity(dim=0, eps=1e-10)
-#
-#     sent_en = Sentence(["This", "is", "a", "sentence"], language_code="en")
-#     sent_de = Sentence(["Das", "ist", "ein", "Satz"], language_code="de")
-#
-#     embeddings = TransformerWordEmbeddings("xlm-mlm-ende-1024", layers="all", allow_long_sentences=False)
-#
-#     embeddings.embed([sent_de, sent_en])
-#     expected_similarities = [
-#         0.7102344036102295,
-#         0.7598986625671387,
-#         0.7437312602996826,
-#         0.5584433674812317,
-#     ]
-#
-#     for (token_de, token_en, exp_sim) in zip(sent_de, sent_en, expected_similarities):
-#         sim = cos(token_de.embedding, token_en.embedding).item()
-#         assert abs(exp_sim - sim) < 1e-5
-=======
 @pytest.mark.skipif(importlib.util.find_spec("sacremoses") is None, reason="XLM-Embeddings require 'sacremoses'")
 def test_transformer_word_embeddings_forward_language_ids():
     cos = torch.nn.CosineSimilarity(dim=0, eps=1e-10)
@@ -145,7 +124,6 @@
     for (token_de, token_en, exp_sim) in zip(sent_de, sent_en, expected_similarities):
         sim = cos(token_de.embedding, token_en.embedding).item()
         assert abs(exp_sim - sim) < 1e-5
->>>>>>> 16c5a94d
 
 
 @pytest.mark.integration
